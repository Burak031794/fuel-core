name: CI

on:
  workflow_dispatch:
  push:
    branches:
      - master
  pull_request:
    types: [opened, synchronize, reopened, labeled, unlabeled]
  release:
    types: [published]

concurrency:
  group: ${{ github.workflow }}-${{ github.event.pull_request.number || github.ref }}
  cancel-in-progress: true

env:
  CARGO_TERM_COLOR: always
<<<<<<< HEAD
  RUST_VERSION: 1.74.0
=======
  RUST_VERSION: 1.75.0
>>>>>>> 8cee77aa
  NIGHTLY_RUST_VERSION: nightly-2023-10-29
  RUSTFLAGS: -D warnings
  REGISTRY: ghcr.io
  SEGMENT_DOWNLOAD_TIMEOUT_MINS: 2

jobs:
  check-changelog:
    name: Check Changelog
    runs-on: ubuntu-latest
    steps:
      - uses: tarides/changelog-check-action@v2
        with:
          changelog: CHANGELOG.md

  rustfmt:
    runs-on: buildjet-4vcpu-ubuntu-2204
    steps:
      - uses: actions/checkout@v3
      - name: Install latest nightly
        uses: dtolnay/rust-toolchain@master
        with:
          toolchain: ${{ env.NIGHTLY_RUST_VERSION }}
          components: rustfmt
          
      - name: Rustfmt check
        run: cargo +${{ env.NIGHTLY_RUST_VERSION }} fmt --all -- --check

  lint-toml-files:
    runs-on: buildjet-4vcpu-ubuntu-2204
    steps:
      - uses: actions/checkout@v3
      - uses: dtolnay/rust-toolchain@master
        with:
          toolchain: ${{ env.RUST_VERSION }}
      - name: setup binstall
        uses: taiki-e/install-action@cargo-binstall
      - name: Install Cargo.toml linter
        run: cargo binstall --no-confirm cargo-sort
      - name: Run Cargo.toml sort check
        run: cargo sort -w --check
      - uses: FuelLabs/.github/.github/actions/slack-notify-template@master
        if: always() && github.ref == 'refs/heads/master'
        with:
          github_token: ${{ secrets.GITHUB_TOKEN }}
          slack_webhook: ${{ secrets.SLACK_WEBHOOK_NOTIFY_BUILD }}

  lint-helm-chart:
    runs-on: buildjet-4vcpu-ubuntu-2204
    steps:
      - uses: actions/checkout@v3
      - name: Set up Helm
        uses: azure/setup-helm@v3
        with:
          version: v3.10.0
      - name: helm lint
        run: |
          cd deployment/charts
          helm lint

  prevent-openssl:
    runs-on: buildjet-4vcpu-ubuntu-2204
    steps:
      - uses: actions/checkout@v3
      # ensure openssl hasn't crept into the dep tree
      - name: Check if openssl is included
        run: ./.github/workflows/scripts/verify_openssl.sh
      - uses: FuelLabs/.github/.github/actions/slack-notify-template@master
        if: always() && github.ref == 'refs/heads/master'
        with:
          github_token: ${{ secrets.GITHUB_TOKEN }}
          slack_webhook: ${{ secrets.SLACK_WEBHOOK_NOTIFY_BUILD }}

  cargo-verifications:
    needs:
      - lint-toml-files
      - prevent-openssl
      - rustfmt
      - check-changelog
    runs-on: buildjet-4vcpu-ubuntu-2204
    env:
      RUSTFLAGS: -D warnings
    strategy:
      matrix:
        include:
          - command: clippy
            args: --all-targets --all-features
          - command: check
            args: --all-targets
          - command: doc
            args: --all-features --workspace --no-deps
          - command: make
            args: check --locked
          - command: test
            args: --all-features --workspace
          - command: test
            args: -p fuel-core --no-default-features
          - command: test
            args: -p fuel-core-client --no-default-features
          - command: test
            args: -p fuel-core-chain-config --no-default-features
          - command: test
            args: --manifest-path version-compatibility/Cargo.toml --workspace
          - command: build
            args: -p fuel-core-bin --no-default-features --features production

          # WASM compatibility checks
          - command: check
            args: -p fuel-core-types --target wasm32-unknown-unknown --no-default-features
          - command: check
            args: -p fuel-core-storage --target wasm32-unknown-unknown --no-default-features
          - command: check
            args: -p fuel-core-client --target wasm32-unknown-unknown --no-default-features
          - command: check
            args: -p fuel-core-chain-config --target wasm32-unknown-unknown --no-default-features
          - command: check
            args: -p fuel-core-executor --target wasm32-unknown-unknown --no-default-features

    # disallow any job that takes longer than 45 minutes
    timeout-minutes: 45
    continue-on-error: ${{ matrix.skip-error || false }}
    steps:
      - uses: actions/checkout@v3
      - uses: dtolnay/rust-toolchain@master
        with:
          toolchain: ${{ env.RUST_VERSION }}
          targets: "wasm32-unknown-unknown"
          components: "clippy"
      - name: Install Cargo Make
        uses: davidB/rust-cargo-make@v1
        with:
          version: "0.36.4"
      - name: Install Protoc
        run: |
          sudo apt-get update
          sudo apt-get install protobuf-compiler
      - uses: rui314/setup-mold@v1
      - uses: buildjet/cache@v3
        with:
          path: |
            ~/.cargo/bin/
            ~/.cargo/registry/index/
            ~/.cargo/registry/cache/
            ~/.cargo/git/db/
            target/
          key: ${{ matrix.command }}-${{ matrix.args }}-${{ runner.os }}-cargo-${{ hashFiles('**/Cargo.lock') }}
      - name: ${{ matrix.command }} ${{ matrix.args }}
        run: cargo ${{ matrix.command }} ${{ matrix.args }}
      - uses: FuelLabs/.github/.github/actions/slack-notify-template@master
        if: always() && github.ref == 'refs/heads/master'
        with:
          github_token: ${{ secrets.GITHUB_TOKEN }}
          slack_webhook: ${{ secrets.SLACK_WEBHOOK_NOTIFY_BUILD }}
        env:
          RUSTFLAGS: -D warnings

  publish-crates-check:
    runs-on: buildjet-4vcpu-ubuntu-2204
    steps:
      - name: Checkout repository
        uses: actions/checkout@v3
      - uses: dtolnay/rust-toolchain@master
        with:
          toolchain: ${{ env.RUST_VERSION }}
      - name: Publish crate check
        uses: xgreenx/publish-crates@v1
        with:
          dry-run: true
          check-repo: false
          ignore-unpublished-changes: true

  verifications-complete:
    needs:
      - cargo-verifications
      - publish-crates-check
      - lint-helm-chart
    runs-on: buildjet-4vcpu-ubuntu-2204
    steps:
      - run: echo "pass"

  verify-tag-version:
    # Only do this job if publishing a release
    if: github.event_name == 'release' && github.event.action == 'published'
    runs-on: buildjet-4vcpu-ubuntu-2204

    steps:
      - name: Checkout repository
        uses: actions/checkout@v3

      - name: Verify tag version
        run: |
          # TODO: Automate running `verify_tag` only for "publish = true" crates
          curl -sSLf "https://github.com/TomWright/dasel/releases/download/v1.24.3/dasel_linux_amd64" -L -o dasel && chmod +x dasel
          mv ./dasel /usr/local/bin/dasel
          ./.github/workflows/scripts/verify_tag.sh ${{ github.ref_name }} Cargo.toml

      - name: Verify helm chart version
        run: |
          ./.github/workflows/scripts/verify_chart_version.sh

  publish-crates:
    # Only do this job if publishing a release
    needs:
      - verify-tag-version
      - verifications-complete
    if: github.event_name == 'release' && github.event.action == 'published'
    runs-on: buildjet-4vcpu-ubuntu-2204

    steps:
      - name: Checkout repository
        uses: actions/checkout@v3

      - name: Install toolchain
        uses: dtolnay/rust-toolchain@master
        with:
          toolchain: ${{ env.RUST_VERSION }}

      - name: Install Protoc
        run: |
          sudo apt-get update
          sudo apt-get install protobuf-compiler

      - name: Publish crate
        uses: xgreenx/publish-crates@v1
        with:
          publish-delay: 60000
          registry-token: ${{ secrets.CARGO_REGISTRY_TOKEN }}

      - uses: FuelLabs/.github/.github/actions/slack-notify-template@master
        if: always()
        with:
          github_token: ${{ secrets.GITHUB_TOKEN }}
          slack_webhook: ${{ secrets.SLACK_WEBHOOK_NOTIFY_BUILD }}

  publish-docker-image:
    needs:
      - verifications-complete
    runs-on: buildjet-4vcpu-ubuntu-2204
    permissions:
      contents: read
      packages: write
    steps:
      - name: Checkout repository
        uses: actions/checkout@v3

      - name: Docker meta
        id: meta
        uses: docker/metadata-action@v3
        with:
          images: |
            ghcr.io/fuellabs/fuel-core
          tags: |
            type=sha
            type=ref,event=branch
            type=ref,event=tag
            type=semver,pattern={{raw}}
            type=raw,value=sha-{{sha}}-{{date 'YYYYMMDDhhmmss'}}
          flavor: |
            latest=${{ github.ref == 'refs/heads/master' }}

      - name: Set up Docker Buildx
        uses: docker/setup-buildx-action@v1

      - name: Log in to the ghcr.io registry
        uses: docker/login-action@v1
        with:
          registry: ${{ env.REGISTRY }}
          username: ${{ github.repository_owner }}
          password: ${{ secrets.GITHUB_TOKEN }}

      - name: Log in to the docker.io registry
        uses: docker/login-action@v2
        with:
          username: fuellabs
          password: ${{ secrets.DOCKER_IO_READ_ONLY_TOKEN }}

      - name: Build and push the image to ghcr.io
        uses: docker/build-push-action@v4
        with:
          context: .
          platforms: linux/amd64,linux/arm64
          file: deployment/Dockerfile
          push: true
          tags: ${{ steps.meta.outputs.tags }}
          labels: ${{ steps.meta.outputs.labels }}
          cache-from: type=registry,ref=ghcr.io/fuellabs/fuel-core-build-cache:latest
          cache-to: type=registry,ref=ghcr.io/fuellabs/fuel-core-build-cache:latest,mode=max

  # duplicate of publish-docker-image, but with profiling features enabled
  # this is split into a separate action since it takes longer to build
  publish-docker-image-profiling:
    needs:
      - verifications-complete
    runs-on: buildjet-4vcpu-ubuntu-2204
    permissions:
      contents: read
      packages: write
    steps:
      - name: Checkout repository
        uses: actions/checkout@v3

      - name: Docker meta
        id: meta
        uses: docker/metadata-action@v3
        with:
          images: |
            ghcr.io/fuellabs/fuel-core-debug
          tags: |
            type=sha
            type=ref,event=branch
            type=ref,event=tag
            type=semver,pattern={{raw}}
            type=raw,value=sha-{{sha}}-{{date 'YYYYMMDDhhmmss'}}
          flavor: |
            latest=${{ github.ref == 'refs/heads/master' }}

      - name: Set up Docker Buildx
        uses: docker/setup-buildx-action@v1

      - name: Log in to the ghcr.io registry
        uses: docker/login-action@v1
        with:
          registry: ${{ env.REGISTRY }}
          username: ${{ github.repository_owner }}
          password: ${{ secrets.GITHUB_TOKEN }}

      - name: Build and push the image to ghcr.io
        uses: docker/build-push-action@v2
        with:
          context: .
          file: deployment/Dockerfile
          build-args: "DEBUG_SYMBOLS=true"
          push: true
          tags: ${{ steps.meta.outputs.tags }}
          labels: ${{ steps.meta.outputs.labels }}
          cache-from: type=registry,ref=ghcr.io/fuellabs/fuel-core-debug-build-cache:latest
          cache-to: type=registry,ref=ghcr.io/fuellabs/fuel-core-debug-build-cache:latest,mode=max

      - uses: FuelLabs/.github/.github/actions/slack-notify-template@master
        if: always() && (github.ref == 'refs/heads/master' || github.ref_type == 'tag')
        with:
          github_token: ${{ secrets.GITHUB_TOKEN }}
          slack_webhook: ${{ secrets.SLACK_WEBHOOK_NOTIFY_BUILD }}

  publish-e2e-client-docker-image:
    needs:
      - verifications-complete
    runs-on: buildjet-4vcpu-ubuntu-2204
    permissions:
      contents: read
      packages: write
    steps:
      - name: Checkout repository
        uses: actions/checkout@v3

      - name: Docker meta
        id: meta
        uses: docker/metadata-action@v3
        with:
          images: |
            ghcr.io/fuellabs/fuel-core-e2e-client
          tags: |
            type=sha
            type=ref,event=branch
            type=ref,event=tag
            type=semver,pattern={{raw}}
            type=raw,value=sha-{{sha}}-{{date 'YYYYMMDDhhmmss'}}
          flavor: |
            latest=${{ github.ref == 'refs/heads/master' }}

      - name: Set up Docker Buildx
        uses: docker/setup-buildx-action@v1

      - name: Log in to the ghcr.io registry
        uses: docker/login-action@v1
        with:
          registry: ${{ env.REGISTRY }}
          username: ${{ github.repository_owner }}
          password: ${{ secrets.GITHUB_TOKEN }}

      - name: Log in to the docker.io registry
        uses: docker/login-action@v2
        with:
          username: fuellabs
          password: ${{ secrets.DOCKER_IO_READ_ONLY_TOKEN }}

      - name: Build and push the image to ghcr.io
        uses: docker/build-push-action@v2
        with:
          context: .
          file: deployment/e2e-client.Dockerfile
          push: true
          tags: ${{ steps.meta.outputs.tags }}
          labels: ${{ steps.meta.outputs.labels }}
          cache-from: type=registry,ref=ghcr.io/fuellabs/fuel-core-e2e-build-cache:latest
          cache-to: type=registry,ref=ghcr.io/fuellabs/fuel-core-e2e-build-cache:latest,mode=max

      - uses: FuelLabs/.github/.github/actions/slack-notify-template@master
        if: always() && (github.ref == 'refs/heads/master' || github.ref_type == 'tag')
        with:
          github_token: ${{ secrets.GITHUB_TOKEN }}
          slack_webhook: ${{ secrets.SLACK_WEBHOOK_NOTIFY_BUILD }}

  publish-fuel-core-binary:
    name: Release fuel-core binaries
    runs-on: ${{ matrix.job.os }}
    # Only do this job if publishing a release
    needs:
      - verify-tag-version
      - verifications-complete
    if: github.event_name == 'release' && github.event.action == 'published'
    continue-on-error: true
    strategy:
      fail-fast: false
      matrix:
        job:
          - os: buildjet-4vcpu-ubuntu-2204
            platform: linux
            target: x86_64-unknown-linux-gnu
            cross_image: x86_64-linux-gnu
          - os: buildjet-4vcpu-ubuntu-2204
            platform: linux-arm
            target: aarch64-unknown-linux-gnu
            cross_image: aarch64-linux-gnu
          - os: macos-latest
            platform: darwin
            target: x86_64-apple-darwin
          - os: macos-latest
            platform: darwin-arm
            target: aarch64-apple-darwin
    steps:
      - name: Checkout repository
        uses: actions/checkout@v3

      - name: Set up Docker Buildx
        if: matrix.job.cross_image
        uses: docker/setup-buildx-action@v1

      - name: Log in to the ghcr.io registry
        if: matrix.job.os == 'buildjet-4vcpu-ubuntu-2204'
        uses: docker/login-action@v1
        with:
          registry: ${{ env.REGISTRY }}
          username: ${{ github.repository_owner }}
          password: ${{ secrets.GITHUB_TOKEN }}

      - name: Log in to the docker.io registry
        if: matrix.job.os == 'buildjet-4vcpu-ubuntu-2204'
        uses: docker/login-action@v2
        with:
          username: fuellabs
          password: ${{ secrets.DOCKER_IO_READ_ONLY_TOKEN }}

      - name: Setup custom cross env ${{ matrix.job.cross_image }}
        if: matrix.job.cross_image
        uses: docker/build-push-action@v2
        with:
          context: ci
          file: ci/Dockerfile.${{ matrix.job.target }}-clang
          tags: ${{ matrix.job.cross_image }}:latest
          load: true
          cache-from: type=registry,ref=ghcr.io/fuellabs/${{ matrix.job.cross_image }}-build-cache:latest
          cache-to: type=registry,ref=ghcr.io/fuellabs/${{ matrix.job.cross_image }}-build-cache:latest,mode=max

      - name: Install packages (macOS)
        if: matrix.job.os == 'macos-latest'
        run: |
          ci/macos-install-packages.sh

      - name: Install toolchain
        uses: dtolnay/rust-toolchain@master
        with:
          toolchain: ${{ env.RUST_VERSION }}
          target: ${{ matrix.job.target }}

      - name: Install cross
        uses: baptiste0928/cargo-install@v1
        with:
          crate: cross
          cache-key: '${{ matrix.job.target }}'

      - name: Build fuel-core and fuel-core-keygen
        run: |
          cross build --profile=release --target ${{ matrix.job.target }} --no-default-features --features "production" -p fuel-core-bin
          cross build --profile=release --target ${{ matrix.job.target }} -p fuel-core-keygen-bin

      - name: Strip release binary linux x86_64
        if: matrix.job.platform == 'linux'
        run: |
          strip "target/${{ matrix.job.target }}/release/fuel-core"
          strip "target/${{ matrix.job.target }}/release/fuel-core-keygen"

      - name: Strip release binary aarch64-linux-gnu
        if: matrix.job.target == 'aarch64-unknown-linux-gnu'
        run: |
          docker run --rm -v \
          "$PWD/target:/target:Z" \
          aarch64-linux-gnu:latest \
          aarch64-linux-gnu-strip \
          /target/aarch64-unknown-linux-gnu/release/fuel-core
          docker run --rm -v \
          "$PWD/target:/target:Z" \
          aarch64-linux-gnu:latest \
          aarch64-linux-gnu-strip \
          /target/aarch64-unknown-linux-gnu/release/fuel-core-keygen

      - name: Strip release binary mac
        if: matrix.job.os == 'macos-latest'
        run: |
          strip -x "target/${{ matrix.job.target }}/release/fuel-core"
          strip -x "target/${{ matrix.job.target }}/release/fuel-core-keygen"

      - name: Prepare Binary Artifact
        env:
          PLATFORM_NAME: ${{ matrix.job.platform }}
          TARGET: ${{ matrix.job.target }}
        run: |
          # trim refs/tags/ prefix
          FUEL_CORE_VERSION="${GITHUB_REF#refs/tags/}"
          # optionally trim v from tag prefix
          FUEL_CORE_VERSION="${FUEL_CORE_VERSION#v}"
          echo "version is: $FUEL_CORE_VERSION"
          # setup artifact filename
          ARTIFACT="fuel-core-$FUEL_CORE_VERSION-${{ env.TARGET }}"
          ZIP_FILE_NAME="$ARTIFACT.tar.gz"
          echo "ZIP_FILE_NAME=$ZIP_FILE_NAME" >> $GITHUB_ENV
          # create zip file
          mkdir -pv "$ARTIFACT"
          cp "target/${{ matrix.job.target }}/release/fuel-core" "$ARTIFACT"
          cp "target/${{ matrix.job.target }}/release/fuel-core-keygen" "$ARTIFACT"
          tar -czvf "$ZIP_FILE_NAME" "$ARTIFACT"

      - name: Upload Binary Artifact
        uses: actions/upload-release-asset@v1
        env:
          GITHUB_TOKEN: ${{ github.token }}
        with:
          upload_url: ${{ github.event.release.upload_url }}
          asset_path: ./${{ env.ZIP_FILE_NAME }}
          asset_name: ${{ env.ZIP_FILE_NAME }}
          asset_content_type: application/gzip

      - uses: FuelLabs/.github/.github/actions/slack-notify-template@master
        if: always() && (github.ref == 'refs/heads/master' || github.ref_type == 'tag') && matrix.job.os != 'macos-latest'
        with:
          github_token: ${{ secrets.GITHUB_TOKEN }}
          slack_webhook: ${{ secrets.SLACK_WEBHOOK_NOTIFY_BUILD }}

  # Deploy Fuel Core Ephemeral Developer Environment
  deploy-eph-env:
    if:  startsWith(github.head_ref, 'preview/')
    needs:
      - publish-docker-image
    runs-on: buildjet-4vcpu-ubuntu-2204
    steps:
      - name: Set Environment Variables
        run: |
          tag=(`echo $GITHUB_SHA | cut -c1-7`)
          echo "IMAGE_TAG=`echo sha-$tag`" >> $GITHUB_ENV
          echo "DEPLOYMENT_VERSION=$(echo $GITHUB_SHA)" >> $GITHUB_ENV
          echo "NAMESPACE=$(echo ${GITHUB_HEAD_REF} | cut -c 9-)"  >> $GITHUB_ENV

      - name: Deploy Fuel Core Ephemeral Developer Environment
        uses: benc-uk/workflow-dispatch@v1
        with:
          workflow: Deploy Fuel-Core on k8s
          repo: FuelLabs/fuel-deployment
          ref: refs/heads/master
          token: ${{ secrets.REPO_TOKEN }}
          inputs: '{ "k8s-type": "${{ env.K8S }}", "config-directory": "${{ env.CONFIG }}", "config-env": "${{ env.ENV }}", "deployment-version": "${{ env.DEPLOYMENT_VERSION }}", "image-tag": "${{ env.IMAGE_TAG }}", "namespace": "${{ env.NAMESPACE }}", "delete-infra": "${{ env.DELETE_INFRA }}" }'
        env:
          K8S: 'eks'
          CONFIG: 'fuel-dev1'
          ENV: 'fueldevsway.env'
          DELETE_INFRA: true

  cargo-audit:
    runs-on: ubuntu-latest
    continue-on-error: true
    steps:
      - uses: actions/checkout@v3
      - uses: actions-rs/audit-check@v1
        with:
          token: ${{ secrets.GITHUB_TOKEN }}<|MERGE_RESOLUTION|>--- conflicted
+++ resolved
@@ -16,11 +16,7 @@
 
 env:
   CARGO_TERM_COLOR: always
-<<<<<<< HEAD
-  RUST_VERSION: 1.74.0
-=======
   RUST_VERSION: 1.75.0
->>>>>>> 8cee77aa
   NIGHTLY_RUST_VERSION: nightly-2023-10-29
   RUSTFLAGS: -D warnings
   REGISTRY: ghcr.io
