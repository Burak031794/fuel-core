# Automatically run `cargo update` periodically

---
name: Bump dependencies in Cargo.lock
on:
  schedule:
    # Run weekly
    - cron: '0 0 * * Sun'
  workflow_dispatch:
    # Needed so we can run it manually
permissions:
  contents: read
defaults:
  run:
    shell: bash
env:
  # So cargo doesn't complain about unstable features
  RUSTC_BOOTSTRAP: 1
<<<<<<< HEAD
  RUST_VERSION: 1.74.0
=======
  RUST_VERSION: 1.75.0
>>>>>>> 8cee77aa
  PR_TITLE: Weekly `cargo update`
  PR_MESSAGE: |
    Automation to keep dependencies in `Cargo.lock` current.

    The following is the output from `cargo update`:
  COMMIT_MESSAGE: "cargo update \n\n"

jobs:
  update:
    name: update dependencies
    runs-on: buildjet-4vcpu-ubuntu-2204
    steps:
      - name: Checkout repository
        uses: actions/checkout@v3
      - uses: dtolnay/rust-toolchain@master
        with:
          toolchain: ${{ env.RUST_VERSION }}

      - name: cargo update
        # Remove first line that always just says "Updating crates.io index"
        run: cargo update 2>&1 | sed '/crates.io index/d' | tee -a cargo_update.log
      - name: upload Cargo.lock artifact for use in PR
        uses: actions/upload-artifact@v3
        with:
          name: Cargo-lock
          path: Cargo.lock
          retention-days: 1
      - name: upload cargo-update log artifact for use in PR
        uses: actions/upload-artifact@v3
        with:
          name: cargo-updates
          path: cargo_update.log
          retention-days: 1

  pr:
    name: amend PR
    needs: update
    runs-on: buildjet-4vcpu-ubuntu-2204
    permissions:
      contents: write
      pull-requests: write
    steps:
      - name: checkout the source code
        uses: actions/checkout@v4

      - name: download Cargo.lock from update job
        uses: actions/download-artifact@v3
        with:
          name: Cargo-lock
      - name: download cargo-update log from update job
        uses: actions/download-artifact@v3
        with:
          name: cargo-updates

      - name: craft PR body and commit message
        run: |
          echo "${COMMIT_MESSAGE}" > commit.txt
          cat cargo_update.log >> commit.txt

          echo "${PR_MESSAGE}" > body.md
          echo '```txt' >> body.md
          cat cargo_update.log >> body.md
          echo '```' >> body.md

      - name: commit
        run: |
          git config user.name github-actions
          git config user.email github-actions@github.com
          git switch --force-create cargo_update
          git add ./Cargo.lock
          git commit --no-verify --file=commit.txt

      - name: push
        run: git push --no-verify --force --set-upstream origin cargo_update

      - name: edit existing open pull request
        id: edit
        # Don't fail job if we need to open new PR
        continue-on-error: true
        env:
          GITHUB_TOKEN: ${{ secrets.GITHUB_TOKEN }}
        run: |
          # Exit with error if PR is closed
          STATE=$(gh pr view cargo_update --repo $GITHUB_REPOSITORY --json state --jq '.state')
          if [[ "$STATE" != "OPEN" ]]; then
            exit 1
          fi

          gh pr edit cargo_update --title "${PR_TITLE}" --body-file body.md --repo $GITHUB_REPOSITORY

      - name: open new pull request
        # Only run if there wasn't an existing PR
        if: steps.edit.outcome != 'success'
        env:
          GITHUB_TOKEN: ${{ secrets.GITHUB_TOKEN }}
        run: gh pr create --title "${PR_TITLE}" --body-file body.md --repo $GITHUB_REPOSITORY<|MERGE_RESOLUTION|>--- conflicted
+++ resolved
@@ -16,11 +16,7 @@
 env:
   # So cargo doesn't complain about unstable features
   RUSTC_BOOTSTRAP: 1
-<<<<<<< HEAD
-  RUST_VERSION: 1.74.0
-=======
   RUST_VERSION: 1.75.0
->>>>>>> 8cee77aa
   PR_TITLE: Weekly `cargo update`
   PR_MESSAGE: |
     Automation to keep dependencies in `Cargo.lock` current.
