--- conflicted
+++ resolved
@@ -11,11 +11,6 @@
 
 [dependencies]
 anyhow = "1.0"
-<<<<<<< HEAD
-fuel-core-interfaces = { path = "../fuel-core-interfaces", version = "0.15.0" }
-tokio = { version = "1.21", features = ["rt", "sync"] }
-=======
 fuel-chain-config = { path = "../fuel-chain-config", version = "0.15.1" }
 fuel-core-interfaces = { path = "../fuel-core-interfaces", version = "0.15.1" }
-tokio = { version = "1.21", features = ["full"] }
->>>>>>> 058d7500
+tokio = { version = "1.21", features = ["rt", "sync"] }