#![allow(unused_variables)]
use crate::{
    cli::{
        run::consensus::PoATriggerArgs,
        DEFAULT_DB_PATH,
    },
    FuelService,
};
use anyhow::{
    anyhow,
    Context,
};
use clap::Parser;
use fuel_core::{
    chain_config::{
        default_consensus_dev_key,
        ChainConfig,
        Decoder,
        StateConfig,
    },
    database::DatabaseConfig,
    producer::Config as ProducerConfig,
    service::{
        config::Trigger,
        Config,
        DbType,
        RelayerConsensusConfig,
        ServiceTrait,
        VMConfig,
    },
    txpool::Config as TxPoolConfig,
    types::{
        blockchain::primitives::SecretKeyWrapper,
        fuel_tx::ContractId,
        fuel_vm::SecretKey,
        secrecy::Secret,
    },
};
use fuel_core_chain_config::{
    SnapshotMetadata,
    MAX_GROUP_SIZE,
};
use pyroscope::{
    pyroscope::PyroscopeAgentRunning,
    PyroscopeAgent,
};
use pyroscope_pprofrs::{
    pprof_backend,
    PprofConfig,
};
use std::{
    env,
    net,
    path::PathBuf,
    str::FromStr,
};
use tracing::{
    info,
    trace,
    warn,
};

pub const CONSENSUS_KEY_ENV: &str = "CONSENSUS_KEY_SECRET";
// Default database cache is 1 GB
const DEFAULT_DATABASE_CACHE_SIZE: usize = 1024 * 1024 * 1024;

#[cfg(feature = "p2p")]
mod p2p;

mod consensus;
mod profiling;
#[cfg(feature = "relayer")]
mod relayer;

/// Run the Fuel client node locally.
#[derive(Debug, Clone, Parser)]
pub struct Command {
    #[clap(long = "ip", default_value = "127.0.0.1", value_parser, env)]
    pub ip: net::IpAddr,

    #[clap(long = "port", default_value = "4000", env)]
    pub port: u16,

    /// Vanity name for node, used in telemetry
    #[clap(long = "service-name", default_value = "fuel-core", value_parser, env)]
    pub service_name: String,

    /// The maximum database cache size in bytes.
    #[arg(
        long = "max-database-cache-size",
        default_value_t = DEFAULT_DATABASE_CACHE_SIZE,
        env
    )]
    pub max_database_cache_size: usize,

    #[clap(
        name = "DB_PATH",
        long = "db-path",
        value_parser,
        default_value = (*DEFAULT_DB_PATH).to_str().unwrap(),
        env
    )]
    pub database_path: PathBuf,

    #[clap(
        long = "db-type",
        default_value = "rocks-db",
        value_enum,
        ignore_case = true,
        env
    )]
    pub database_type: DbType,

    /// Specify either an alias to a built-in configuration or filepath to a directory
    /// that contains the chain parameters and chain state config JSON files.
    #[arg(name = "GENESIS_CONFIG", long = "genesis-config", env)]
    pub genesis_config: Option<String>,

    /// Should be used for local development only. Enabling debug mode:
    /// - Allows GraphQL Endpoints to arbitrarily advance blocks.
    /// - Enables debugger GraphQL Endpoints.
    /// - Allows setting `utxo_validation` to `false`.
    #[arg(long = "debug", env)]
    pub debug: bool,

    /// Enable logging of backtraces from vm errors
    #[arg(long = "vm-backtrace", env)]
    pub vm_backtrace: bool,

    /// Enable full utxo stateful validation
    /// disabled by default until downstream consumers stabilize
    #[arg(long = "utxo-validation", env)]
    pub utxo_validation: bool,

    /// The minimum allowed gas price
    #[arg(long = "min-gas-price", default_value = "0", env)]
    pub min_gas_price: u64,

    /// The signing key used when producing blocks.
    /// Setting via the `CONSENSUS_KEY_SECRET` ENV var is preferred.
    #[arg(long = "consensus-key", env)]
    pub consensus_key: Option<String>,

    /// A new block is produced instantly when transactions are available.
    #[clap(flatten)]
    pub poa_trigger: PoATriggerArgs,

    /// The block's fee recipient public key.
    ///
    /// If not set, `consensus_key` is used as the provider of the `Address`.
    #[arg(long = "coinbase-recipient", env)]
    pub coinbase_recipient: Option<String>,

    #[cfg_attr(feature = "relayer", clap(flatten))]
    #[cfg(feature = "relayer")]
    pub relayer_args: relayer::RelayerArgs,

    #[cfg_attr(feature = "p2p", clap(flatten))]
    #[cfg(feature = "p2p")]
    pub p2p_args: p2p::P2PArgs,

    #[cfg_attr(feature = "p2p", clap(flatten))]
    #[cfg(feature = "p2p")]
    pub sync_args: p2p::SyncArgs,

    #[arg(long = "metrics", env)]
    pub metrics: bool,

    #[clap(long = "verify-max-da-lag", default_value = "10", env)]
    pub max_da_lag: u64,

    #[clap(long = "verify-max-relayer-wait", default_value = "30s", env)]
    pub max_wait_time: humantime::Duration,

    /// The max time to live of the transaction inside of the `TxPool`.
    #[clap(long = "tx-pool-ttl", default_value = "5m", env)]
    pub tx_pool_ttl: humantime::Duration,

    /// The max number of transactions that the `TxPool` can simultaneously store.
    #[clap(long = "tx-max-number", default_value = "4064", env)]
    pub tx_max_number: usize,

    /// The max depth of the dependent transactions that supported by the `TxPool`.
    #[clap(long = "tx-max-depth", default_value = "10", env)]
    pub tx_max_depth: usize,

    /// The maximum number of active subscriptions that supported by the `TxPool`.
    #[clap(long = "tx-number-active-subscriptions", default_value = "4064", env)]
    pub tx_number_active_subscriptions: usize,

    /// The number of reserved peers to connect to before starting to sync.
    #[clap(long = "min-connected-reserved-peers", default_value = "0", env)]
    pub min_connected_reserved_peers: usize,

    /// Time to wait after receiving the latest block before considered to be Synced.
    #[clap(long = "time-until-synced", default_value = "0s", env)]
    pub time_until_synced: humantime::Duration,

    /// Time to wait after submitting a query before debug info will be logged about query.
    #[clap(long = "query-log-threshold-time", default_value = "2s", env)]
    pub query_log_threshold_time: humantime::Duration,

    /// Timeout before drop the request.
    #[clap(long = "api-request-timeout", default_value = "30m", env)]
    pub api_request_timeout: humantime::Duration,

    #[clap(flatten)]
    pub profiling: profiling::ProfilingArgs,
}

impl Command {
    pub fn get_config(self) -> anyhow::Result<Config> {
        let Command {
            ip,
            port,
            service_name: name,
            max_database_cache_size,
            database_path,
            database_type,
            genesis_config,
            vm_backtrace,
            debug,
            utxo_validation,
            min_gas_price,
            consensus_key,
            poa_trigger,
            coinbase_recipient,
            #[cfg(feature = "relayer")]
            relayer_args,
            #[cfg(feature = "p2p")]
            p2p_args,
            #[cfg(feature = "p2p")]
            sync_args,
            metrics,
            max_da_lag,
            max_wait_time,
            tx_pool_ttl,
            tx_max_number,
            tx_max_depth,
            tx_number_active_subscriptions,
            min_connected_reserved_peers,
            time_until_synced,
            query_log_threshold_time,
            api_request_timeout,
            profiling: _,
        } = self;

        let addr = net::SocketAddr::new(ip, port);

        let (chain_conf, state_config) = match genesis_config.as_deref() {
            None => (ChainConfig::local_testnet(), StateConfig::local_testnet()),
            Some(path) => {
                let metadata = SnapshotMetadata::read(path)?;
                let chain_conf = ChainConfig::from_snapshot_metadata(&metadata)?;
                let state_config = StateConfig::from_snapshot_metadata(metadata)?;
                (chain_conf, state_config)
            }
        };
        let state_decoder = Decoder::in_memory(state_config.clone(), MAX_GROUP_SIZE);

        #[cfg(feature = "relayer")]
        let relayer_cfg = relayer_args.into_config();

        #[cfg(feature = "p2p")]
        let p2p_cfg = p2p_args.into_config(chain_conf.chain_name.clone(), metrics)?;

        let trigger: Trigger = poa_trigger.into();

        if trigger != Trigger::Never {
            info!("Block production mode: {:?}", &trigger);
        } else {
            info!("Block production disabled");
        }

        let consensus_key = load_consensus_key(consensus_key)?;
        if consensus_key.is_some() && trigger == Trigger::Never {
            warn!("Consensus key configured but block production is disabled!");
        }

        // if consensus key is not configured, fallback to dev consensus key
        let consensus_key = consensus_key.or_else(|| {
            if debug {
                let key = default_consensus_dev_key();
                warn!(
                    "Fuel Core is using an insecure test key for consensus. Public key: {}",
                    key.public_key()
                );
                Some(Secret::new(key.into()))
            } else {
                None
            }
        });

        let coinbase_recipient = if let Some(coinbase_recipient) = coinbase_recipient {
            Some(
                ContractId::from_str(coinbase_recipient.as_str())
                    .map_err(|err| anyhow!(err))?,
            )
        } else {
            tracing::warn!("The coinbase recipient `ContractId` is not set!");
            None
        };

        let verifier = RelayerConsensusConfig {
            max_da_lag: max_da_lag.into(),
            max_wait_time: max_wait_time.into(),
        };

<<<<<<< HEAD
        let db_config = DatabaseConfig {
            database_path,
            database_type,
            max_database_cache_size,
        };
=======
        let block_importer =
            fuel_core::service::config::fuel_core_importer::Config::new(&chain_conf);
>>>>>>> a33a100e

        let config = Config {
            addr,
            api_request_timeout: api_request_timeout.into(),
            db_config,
            chain_config: chain_conf.clone(),
            state_decoder,
            state_config,
            debug,
            utxo_validation,
            block_production: trigger,
            vm: VMConfig {
                backtrace: vm_backtrace,
            },
            txpool: TxPoolConfig::new(
                tx_max_number,
                tx_max_depth,
                chain_conf,
                min_gas_price,
                utxo_validation,
                metrics,
                tx_pool_ttl.into(),
                tx_number_active_subscriptions,
            ),
            block_producer: ProducerConfig {
                utxo_validation,
                coinbase_recipient,
                metrics,
            },
            block_importer,
            #[cfg(feature = "relayer")]
            relayer: relayer_cfg,
            #[cfg(feature = "p2p")]
            p2p: p2p_cfg,
            #[cfg(feature = "p2p")]
            sync: sync_args.into(),
            consensus_key,
            name,
            relayer_consensus_config: verifier,
            min_connected_reserved_peers,
            time_until_synced: time_until_synced.into(),
            query_log_threshold_time: query_log_threshold_time.into(),
        };
        Ok(config)
    }
}

pub async fn exec(command: Command) -> anyhow::Result<()> {
    let profiling = command.profiling.clone();
    let config = command.get_config()?;

    // start profiling agent if url is configured
    let _profiling_agent = start_pyroscope_agent(profiling, &config)?;

    // log fuel-core version
    info!("Fuel Core version v{}", env!("CARGO_PKG_VERSION"));
    trace!("Initializing in TRACE mode.");
    // initialize the server
    let server = FuelService::new_node(config).await?;
    // pause the main task while service is running
    tokio::select! {
        result = server.await_stop() => {
            result?;
        }
        _ = shutdown_signal() => {}
    }

    server.stop_and_await().await?;

    Ok(())
}

// Attempt to load the consensus key from cli arg first, otherwise check the env.
fn load_consensus_key(
    cli_arg: Option<String>,
) -> anyhow::Result<Option<Secret<SecretKeyWrapper>>> {
    let secret_string = if let Some(cli_arg) = cli_arg {
        warn!("Consensus key configured insecurely using cli args. Consider setting the {} env var instead.", CONSENSUS_KEY_ENV);
        Some(cli_arg)
    } else {
        env::var(CONSENSUS_KEY_ENV).ok()
    };

    if let Some(key) = secret_string {
        let key =
            SecretKey::from_str(&key).context("failed to parse consensus signing key")?;
        Ok(Some(Secret::new(key.into())))
    } else {
        Ok(None)
    }
}

fn start_pyroscope_agent(
    profiling_args: profiling::ProfilingArgs,
    config: &Config,
) -> anyhow::Result<Option<PyroscopeAgent<PyroscopeAgentRunning>>> {
    profiling_args
        .pyroscope_url
        .as_ref()
        .map(|url| -> anyhow::Result<_> {
            // Configure profiling backend
            let agent = PyroscopeAgent::builder(url, &"fuel-core".to_string())
                .tags(vec![
                    ("service", config.name.as_str()),
                    ("network", config.chain_config.chain_name.as_str()),
                ])
                .backend(pprof_backend(
                    PprofConfig::new().sample_rate(profiling_args.pprof_sample_rate),
                ))
                .build()
                .context("failed to start profiler")?;
            let agent_running = agent.start().unwrap();
            Ok(agent_running)
        })
        .transpose()
}

async fn shutdown_signal() -> anyhow::Result<()> {
    #[cfg(unix)]
    {
        let mut sigterm =
            tokio::signal::unix::signal(tokio::signal::unix::SignalKind::terminate())?;

        let mut sigint =
            tokio::signal::unix::signal(tokio::signal::unix::SignalKind::interrupt())?;
        tokio::select! {
            _ = sigterm.recv() => {
                tracing::info!("sigterm received");
            }
            _ = sigint.recv() => {
                tracing::info!("sigint received");
            }
        }
    }
    #[cfg(not(unix))]
    {
        tokio::signal::ctrl_c().await?;
        tracing::info!("CTRL+C received");
    }
    Ok(())
}<|MERGE_RESOLUTION|>--- conflicted
+++ resolved
@@ -18,7 +18,7 @@
         Decoder,
         StateConfig,
     },
-    database::DatabaseConfig,
+    combined_database::CombinedDatabaseConfig,
     producer::Config as ProducerConfig,
     service::{
         config::Trigger,
@@ -306,21 +306,19 @@
             max_wait_time: max_wait_time.into(),
         };
 
-<<<<<<< HEAD
-        let db_config = DatabaseConfig {
+        let combined_db_config = CombinedDatabaseConfig {
             database_path,
             database_type,
             max_database_cache_size,
         };
-=======
+
         let block_importer =
             fuel_core::service::config::fuel_core_importer::Config::new(&chain_conf);
->>>>>>> a33a100e
 
         let config = Config {
             addr,
             api_request_timeout: api_request_timeout.into(),
-            db_config,
+            combined_db_config,
             chain_config: chain_conf.clone(),
             state_decoder,
             state_config,
