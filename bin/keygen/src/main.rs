--- conflicted
+++ resolved
@@ -1,10 +1,5 @@
-<<<<<<< HEAD
 //! A simple keygen CLI utility tool for configuring fuel-core
-
-=======
-//! A simple keygen cli utility tool for configuring fuel-core
 use atty::Stream;
->>>>>>> 8a323ad7
 use clap::Parser;
 use crossterm::terminal;
 use fuel_core_keygen::{
