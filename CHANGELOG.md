# Change Log
All notable changes to this project will be documented in this file.

The format is based on [Keep a Changelog](http://keepachangelog.com/)
and this project adheres to [Semantic Versioning](http://semver.org/).

## [Unreleased]

Description of the upcoming release here.

<<<<<<< HEAD
### Changed

#### Breaking
- [#1576](https://github.com/FuelLabs/fuel-core/pull/1576): The change moves the implementation of the storage traits for required tables from `fuel-core` to `fuel-core-storage` crate. The change also adds a more flexible configuration of the encoding/decoding per the table and allows the implementation of specific behaviors for the table in a much easier way. It unifies the encoding between database, SMTs, and iteration, preventing mismatching bytes representation on the Rust type system level. Plus, it increases the re-usage of the code by applying the same structure to other tables.
    
    It is a breaking PR because it changes database encoding/decoding for some tables.
    
    ### StructuredStorage
    
    The change adds a new type `StructuredStorage`. It is a wrapper around the key-value storage that implements the storage traits(`StorageInspect`, `StorageMutate`, `StorageRead`, etc) for the tables with structure. This structure works in tandem with the `TableWithStructure` trait. The table may implement `TableWithStructure` specifying the structure, as an example:
    
    ```rust
    impl TableWithStructure for ContractsRawCode {
        type Structure = Plain<Raw, Raw>;
    
        fn column() -> Column {
            Column::ContractsRawCode
        }
    }
    ```
    
    It is a definition of the structure for the `ContractsRawCode` table. It has a plain structure meaning it simply encodes/decodes bytes and stores/loads them into/from the storage. As a key codec and value codec, it uses a `Raw` encoding/decoding that simplifies writing bytes and loads them back into the memory without applying any serialization or deserialization algorithm.
    
    If the table implements `TableWithStructure` and the selected codec satisfies all structure requirements, the corresponding storage traits for that table are implemented on the `StructuredStorage` type.
    
    ### Codecs
    
    Each structure allows customizing the key and value codecs. It allows the use of different codecs for different tables, taking into account the complexity and weight of the data and providing a way of more optimal implementation.
    
    That property may be very useful to perform migration in a more easier way. Plus, it also can be a `no_std` migration potentially allowing its fraud proving.
    
    An example of migration:
    
    ```rust
    /// Define the table for V1 value encoding/decoding.
    impl TableWithStructure for ContractsRawCodeV1 {
        type Structure = Plain<Raw, Raw>;
    
        fn column() -> Column {
            Column::ContractsRawCode
        }
    }
    
    /// Define the table for V2 value encoding/decoding.
    /// It uses `Postcard` codec for the value instead of `Raw` codec.
    ///
    /// # Dev-note: The columns is the same.
    impl TableWithStructure for ContractsRawCodeV2 {
        type Structure = Plain<Raw, Postcard>;
    
        fn column() -> Column {
            Column::ContractsRawCode
        }
    }
    
    fn migration(storage: &mut Database) {
        let mut iter = storage.iter_all::<ContractsRawCodeV1>(None);
        while let Ok((key, value)) = iter.next() {
            // Insert into the same table but with another codec.
            storage.storage::<ContractsRawCodeV2>().insert(key, value);
        }
    }
    ```
    
    ### Structures
    
    The structure of the table defines its behavior. As an example, a `Plain` structure simply encodes/decodes bytes and stores/loads them into/from the storage. The `SMT` structure builds a sparse merkle tree on top of the key-value pairs.
    
    Implementing a structure one time, we can apply it to any table satisfying the requirements of this structure. It increases the re-usage of the code and minimizes duplication.
    
    It can be useful if we decide to create global roots for all required tables that are used in fraud proving.
    
    ```rust
    impl TableWithStructure for SpentMessages {
        type Structure = Plain<Raw, Postcard>;
    
        fn column() -> Column {
            Column::SpentMessages
        }
    }
                     |
                     |
                    \|/
    
    impl TableWithStructure for SpentMessages {
        type Structure =
            Sparse<Raw, Postcard, SpentMessagesMerkleMetadata, SpentMessagesMerkleNodes>;
    
        fn column() -> Column {
            Column::SpentMessages
        }
    }
    ```
    
    ### Side changes
    
    #### `iter_all`
    The `iter_all` functionality now accepts the table instead of `K` and `V` generics. It is done to use the correct codec during deserialization. Also, the table definition provides the column.
    
    #### Duplicated unit tests
    
    The `fuel-core-storage` crate provides macros that generate unit tests. Almost all tables had the same test like `get`, `insert`, `remove`, `exist`. All duplicated tests were moved to macros. The unique one still stays at the same place where it was before.
    
    #### `StorageBatchMutate`
    
    Added a new `StorageBatchMutate` trait that we can move to `fuel-storage` crate later. It allows batch operations on the storage. It may be more performant in some cases.

=======

### Changed

- [#1577](https://github.com/FuelLabs/fuel-core/pull/1577): Moved insertion of sealed blocks into the `BlockImporter` instead of the executor.
>>>>>>> a439afb7

## [Version 0.22.0]

### Added

- [#1515](https://github.com/FuelLabs/fuel-core/pull/1515): Added support of `--version` command for `fuel-core-keygen` binary.
- [#1504](https://github.com/FuelLabs/fuel-core/pull/1504): A `Success` or `Failure` variant of `TransactionStatus` returned by a query now contains the associated receipts generated by transaction execution.

#### Breaking
- [#1531](https://github.com/FuelLabs/fuel-core/pull/1531): Make `fuel-core-executor` `no_std` compatible. It affects the `fuel-core` crate because it uses the `fuel-core-executor` crate. The change is breaking because of moved types.
- [#1524](https://github.com/FuelLabs/fuel-core/pull/1524): Adds information about connected peers to the GQL API.

### Changed

- [#1585](https://github.com/FuelLabs/fuel-core/pull/1585): Let `NetworkBehaviour` macro generate `FuelBehaviorEvent` in p2p
- [#1517](https://github.com/FuelLabs/fuel-core/pull/1517): Changed default gossip heartbeat interval to 500ms. 
- [#1520](https://github.com/FuelLabs/fuel-core/pull/1520): Extract `executor` into `fuel-core-executor` crate.

### Fixed

#### Breaking
- [#1536](https://github.com/FuelLabs/fuel-core/pull/1536): The change fixes the contracts tables to not touch SMT nodes of foreign contracts. Before, it was possible to invalidate the SMT from another contract. It is a breaking change and requires re-calculating the whole state from the beginning with new SMT roots. 
- [#1542](https://github.com/FuelLabs/fuel-core/pull/1542): Migrates information about peers to NodeInfo instead of ChainInfo. It also elides information about peers in the default node_info query.

## [Version 0.21.0]

This release focuses on preparing `fuel-core` for the mainnet environment:
- Most of the changes improved the security and stability of the node.
- The gas model was reworked to cover all aspects of execution.
- The benchmarking system was significantly enhanced, covering worst scenarios.
- A new set of benchmarks was added to track the accuracy of gas prices.
- Optimized heavy operations and removed/replaced exploitable functionality.

Besides that, there are more concrete changes:
- Unified naming conventions for all CLI arguments. Added dependencies between related fields to avoid misconfiguration in case of missing arguments. Added `--debug` flag that enables additional functionality like a debugger.
- Improved telemetry to cover the internal work of services and added support for the Pyroscope, allowing it to generate real-time flamegraphs to track performance.
- Improved stability of the P2P layer and adjusted the updating of reputation. The speed of block synchronization was significantly increased.
- The node is more stable and resilient. Improved DoS resistance and resource management. Fixed critical bugs during state transition.
- Reworked the `Mint` transaction to accumulate the fee from block production inside the contract defined by the block producer.

FuelVM received a lot of safety and stability improvements:
- The audit helped identify some bugs and errors that have been successfully fixed.
- Updated the gas price model to charge for resources used during the transaction lifecycle.
- Added `no_std` and 32 bit system support. This opens doors for fraud proving in the future.
- Removed the `ChainId` from the `PredicateId` calculation, allowing the use of predicates cross-chain.
- Improvements in the performance of some storage-related opcodes.
- Support the `ECAL` instruction that allows adding custom functionality to the VM. It can be used to create unique rollups or advanced indexers in the future.
- Support of [transaction policies](https://github.com/FuelLabs/fuel-vm/blob/master/CHANGELOG.md#version-0420) provides additional safety for the user. 
    It also allows the implementation of a multi-dimensional price model in the future, making the transaction execution cheaper and allowing more transactions that don't affect storage.
- Refactored errors, returning more detailed errors to the user, simplifying debugging.

### Added

- [#1503](https://github.com/FuelLabs/fuel-core/pull/1503): Add `gtf` opcode sanity check.
- [#1502](https://github.com/FuelLabs/fuel-core/pull/1502): Added price benchmark for `vm_initialization`.
- [#1501](https://github.com/FuelLabs/fuel-core/pull/1501): Add a CLI command for generating a fee collection contract.
- [#1492](https://github.com/FuelLabs/fuel-core/pull/1492): Support backward iteration in the RocksDB. It allows backward queries that were not allowed before.
- [#1490](https://github.com/FuelLabs/fuel-core/pull/1490): Add push and pop benchmarks.
- [#1485](https://github.com/FuelLabs/fuel-core/pull/1485): Prepare rc release of fuel core v0.21
- [#1476](https://github.com/FuelLabs/fuel-core/pull/1453): Add the majority of the "other" benchmarks for contract opcodes.
- [#1473](https://github.com/FuelLabs/fuel-core/pull/1473): Expose fuel-core version as a constant
- [#1469](https://github.com/FuelLabs/fuel-core/pull/1469): Added support of bloom filter for RocksDB tables and increased the block cache.
- [#1465](https://github.com/FuelLabs/fuel-core/pull/1465): Improvements for keygen cli and crates
- [#1642](https://github.com/FuelLabs/fuel-core/pull/1462): Added benchmark to measure the performance of contract state and contract ID calculation; use for gas costing.
- [#1457](https://github.com/FuelLabs/fuel-core/pull/1457): Fixing incorrect measurement for fast(µs) opcodes.
- [#1456](https://github.com/FuelLabs/fuel-core/pull/1456): Added flushing of the RocksDB during a graceful shutdown.
- [#1456](https://github.com/FuelLabs/fuel-core/pull/1456): Added more logs to track the service lifecycle.
- [#1453](https://github.com/FuelLabs/fuel-core/pull/1453): Add the majority of the "sanity" benchmarks for contract opcodes.
- [#1452](https://github.com/FuelLabs/fuel-core/pull/1452): Added benchmark to measure the performance of contract root calculation when utilizing the maximum contract size; used for gas costing of contract root during predicate owner validation.
- [#1449](https://github.com/FuelLabs/fuel-core/pull/1449): Fix coin pagination in e2e test client.
- [#1447](https://github.com/FuelLabs/fuel-core/pull/1447): Add timeout for continuous e2e tests
- [#1444](https://github.com/FuelLabs/fuel-core/pull/1444): Add "sanity" benchmarks for memory opcodes.
- [#1437](https://github.com/FuelLabs/fuel-core/pull/1437): Add some transaction throughput tests for basic transfers.
- [#1436](https://github.com/FuelLabs/fuel-core/pull/1436): Add a github action to continuously test beta-4.
- [#1433](https://github.com/FuelLabs/fuel-core/pull/1433): Add "sanity" benchmarks for flow opcodes.
- [#1432](https://github.com/FuelLabs/fuel-core/pull/1432): Add a new `--api-request-timeout` argument to control TTL for GraphQL requests.
- [#1430](https://github.com/FuelLabs/fuel-core/pull/1430): Add "sanity" benchmarks for crypto opcodes.
- [#1426](https://github.com/FuelLabs/fuel-core/pull/1426) Split keygen into a create and a binary.
- [#1419](https://github.com/FuelLabs/fuel-core/pull/1419): Add additional "sanity" benchmarks for arithmetic op code instructions.
- [#1411](https://github.com/FuelLabs/fuel-core/pull/1411): Added WASM and `no_std` compatibility.
- [#1405](https://github.com/FuelLabs/fuel-core/pull/1405): Use correct names for service metrics.
- [#1400](https://github.com/FuelLabs/fuel-core/pull/1400): Add releasy beta to fuel-core so that new commits to fuel-core master triggers fuels-rs.
- [#1371](https://github.com/FuelLabs/fuel-core/pull/1371): Add new client function for querying the `MessageStatus` for a specific message (by `Nonce`).
- [#1356](https://github.com/FuelLabs/fuel-core/pull/1356): Add peer reputation reporting to heartbeat code.
- [#1355](https://github.com/FuelLabs/fuel-core/pull/1355): Added new metrics related to block importing, such as tps, sync delays etc.
- [#1339](https://github.com/FuelLabs/fuel-core/pull/1339): Adds `baseAssetId` to `FeeParameters` in the GraphQL API.
- [#1331](https://github.com/FuelLabs/fuel-core/pull/1331): Add peer reputation reporting to block import code.
- [#1324](https://github.com/FuelLabs/fuel-core/pull/1324): Added pyroscope profiling to fuel-core, intended to be used by a secondary docker image that has debug symbols enabled.
- [#1309](https://github.com/FuelLabs/fuel-core/pull/1309): Add documentation for running debug builds with CLion and Visual Studio Code.  
- [#1308](https://github.com/FuelLabs/fuel-core/pull/1308): Add support for loading .env files when compiling with the `env` feature. This allows users to conveniently supply CLI arguments in a secure and IDE-agnostic way. 
- [#1304](https://github.com/FuelLabs/fuel-core/pull/1304): Implemented `submit_and_await_commit_with_receipts` method for `FuelClient`.
- [#1286](https://github.com/FuelLabs/fuel-core/pull/1286): Include readable names for test cases where missing.
- [#1274](https://github.com/FuelLabs/fuel-core/pull/1274): Added tests to benchmark block synchronization.
- [#1263](https://github.com/FuelLabs/fuel-core/pull/1263): Add gas benchmarks for `ED19` and `ECR1` instructions.

### Changed

- [#1512](https://github.com/FuelLabs/fuel-core/pull/1512): Internally simplify merkle_contract_state_range.
- [#1507](https://github.com/FuelLabs/fuel-core/pull/1507): Updated chain configuration to be ready for beta 5 network. It includes opcode prices from the latest benchmark and contract for the block producer.
- [#1477](https://github.com/FuelLabs/fuel-core/pull/1477): Upgraded the Rust version used in CI and containers to 1.73.0. Also includes associated Clippy changes.
- [#1469](https://github.com/FuelLabs/fuel-core/pull/1469): Replaced usage of `MemoryTransactionView` by `Checkpoint` database in the benchmarks.
- [#1468](https://github.com/FuelLabs/fuel-core/pull/1468): Bumped version of the `fuel-vm` to `v0.40.0`. It brings some breaking changes into consensus parameters API because of changes in the underlying types.
- [#1466](https://github.com/FuelLabs/fuel-core/pull/1466): Handling overflows during arithmetic operations.
- [#1460](https://github.com/FuelLabs/fuel-core/pull/1460): Change tracking branch from main to master for releasy tests.
- [#1454](https://github.com/FuelLabs/fuel-core/pull/1454): Update gas benchmarks for opcodes that append receipts.
- [#1440](https://github.com/FuelLabs/fuel-core/pull/1440): Don't report reserved nodes that send invalid transactions.
- [#1439](https://github.com/FuelLabs/fuel-core/pull/1439): Reduced memory BMT consumption during creation of the header.
- [#1434](https://github.com/FuelLabs/fuel-core/pull/1434): Continue gossiping transactions to reserved peers regardless of gossiping reputation score.
- [#1408](https://github.com/FuelLabs/fuel-core/pull/1408): Update gas benchmarks for storage opcodes to use a pre-populated database to get more accurate worst-case costs.
- [#1399](https://github.com/FuelLabs/fuel-core/pull/1399): The Relayer now queries Ethereum for its latest finalized block instead of using a configurable "finalization period" to presume finality.
- [#1397](https://github.com/FuelLabs/fuel-core/pull/1397): Improved keygen. Created a crate to be included from forc plugins and upgraded internal library to drop requirement of protoc to build
- [#1395](https://github.com/FuelLabs/fuel-core/pull/1395): Add DependentCost benchmarks for `k256`, `s256` and `mcpi` instructions.
- [#1393](https://github.com/FuelLabs/fuel-core/pull/1393): Increase heartbeat timeout from `2` to `60` seconds, as suggested in [this issue](https://github.com/FuelLabs/fuel-core/issues/1330).
- [#1392](https://github.com/FuelLabs/fuel-core/pull/1392): Fixed an overflow in `message_proof`.
- [#1390](https://github.com/FuelLabs/fuel-core/pull/1390): Up the `ethers` version to `2` to fix an issue with `tungstenite`.
- [#1383](https://github.com/FuelLabs/fuel-core/pull/1383): Disallow usage of `log` crate internally in favor of `tracing` crate.
- [#1380](https://github.com/FuelLabs/fuel-core/pull/1380): Add preliminary, hard-coded config values for heartbeat peer reputation, removing `todo`.
- [#1377](https://github.com/FuelLabs/fuel-core/pull/1377): Remove `DiscoveryEvent` and use `KademliaEvent` directly in `DiscoveryBehavior`.
- [#1366](https://github.com/FuelLabs/fuel-core/pull/1366): Improve caching during docker builds in CI by replacing gha
- [#1358](https://github.com/FuelLabs/fuel-core/pull/1358): Upgraded the Rust version used in CI to 1.72.0. Also includes associated Clippy changes.
- [#1349](https://github.com/FuelLabs/fuel-core/pull/1349): Updated peer-to-peer transactions API to support multiple blocks in a single request, and updated block synchronization to request multiple blocks based on the configured range of headers.
- [#1342](https://github.com/FuelLabs/fuel-core/pull/1342): Add error handling for P2P requests to return `None` to requester and log error.
- [#1318](https://github.com/FuelLabs/fuel-core/pull/1318): Modified block synchronization to use asynchronous task execution when retrieving block headers.
- [#1314](https://github.com/FuelLabs/fuel-core/pull/1314): Removed `types::ConsensusParameters` in favour of `fuel_tx:ConsensusParameters`.
- [#1302](https://github.com/FuelLabs/fuel-core/pull/1302): Removed the usage of flake and building of the bridge contract ABI.
    It simplifies the maintenance and updating of the events, requiring only putting the event definition into the codebase of the relayer.
- [#1293](https://github.com/FuelLabs/fuel-core/issues/1293): Parallelized the `estimate_predicates` endpoint to utilize all available threads.
- [#1270](https://github.com/FuelLabs/fuel-core/pull/1270): Modify the way block headers are retrieved from peers to be done in batches.

#### Breaking
- [#1506](https://github.com/FuelLabs/fuel-core/pull/1506): Added validation of the coin's fields during block production and validation. Before, it was possible to submit a transaction that didn't match the coin's values in the database, allowing printing/using unavailable assets.
- [#1491](https://github.com/FuelLabs/fuel-core/pull/1491): Removed unused request and response variants from the Gossipsub implementation, as well as related definitions and tests. Specifically, this removes gossiping of `ConsensusVote` and `NewBlock` events.
- [#1472](https://github.com/FuelLabs/fuel-core/pull/1472): Upgraded `fuel-vm` to `v0.42.0`. It introduces transaction policies that changes layout of the transaction. FOr more information check the [v0.42.0](https://github.com/FuelLabs/fuel-vm/pull/635) release.
- [#1470](https://github.com/FuelLabs/fuel-core/pull/1470): Divide `DependentCost` into "light" and "heavy" operations.
- [#1464](https://github.com/FuelLabs/fuel-core/pull/1464): Avoid possible truncation of higher bits. It may invalidate the code that truncated higher bits causing different behavior on 32-bit vs. 64-bit systems. The change affects some endpoints that now require lesser integers.
- [#1432](https://github.com/FuelLabs/fuel-core/pull/1432): All subscriptions and requests have a TTL now. So each subscription lifecycle is limited in time. If the subscription is closed because of TTL, it means that you subscribed after your transaction had been dropped by the network.
- [#1407](https://github.com/FuelLabs/fuel-core/pull/1407): The recipient is a `ContractId` instead of `Address`. The block producer should deploy its contract to receive the transaction fee. The collected fee is zero until the recipient contract is set.
- [#1407](https://github.com/FuelLabs/fuel-core/pull/1407): The `Mint` transaction is reworked with new fields to support the account-base model. It affects serialization and deserialization of the transaction and also affects GraphQL schema.
- [#1407](https://github.com/FuelLabs/fuel-core/pull/1407): The `Mint` transaction is the last transaction in the block instead of the first.
- [#1374](https://github.com/FuelLabs/fuel-core/pull/1374): Renamed `base_chain_height` to `da_height` and return current relayer height instead of latest Fuel block height.
- [#1367](https://github.com/FuelLabs/fuel-core/pull/1367): Update to the latest version of fuel-vm.
- [#1363](https://github.com/FuelLabs/fuel-core/pull/1363): Change message_proof api to take `nonce` instead of `message_id`
- [#1355](https://github.com/FuelLabs/fuel-core/pull/1355): Removed the `metrics` feature flag from the fuel-core crate, and metrics are now included by default.
- [#1339](https://github.com/FuelLabs/fuel-core/pull/1339): Added a new required field called `base_asset_id` to the `FeeParameters` definition in `ConsensusParameters`, as well as default values for `base_asset_id` in the `beta` and `dev` chain specifications.
- [#1322](https://github.com/FuelLabs/fuel-core/pull/1322):
  The `debug` flag is added to the CLI. The flag should be used for local development only. Enabling debug mode:
      - Allows GraphQL Endpoints to arbitrarily advance blocks.
      - Enables debugger GraphQL Endpoints.
      - Allows setting `utxo_validation` to `false`.
- [#1318](https://github.com/FuelLabs/fuel-core/pull/1318): Removed the `--sync-max-header-batch-requests` CLI argument, and renamed `--sync-max-get-txns` to `--sync-block-stream-buffer-size` to better represent the current behavior in the import.
- [#1290](https://github.com/FuelLabs/fuel-core/pull/1290): Standardize CLI args to use `-` instead of `_`.
- [#1279](https://github.com/FuelLabs/fuel-core/pull/1279): Added a new CLI flag to enable the Relayer service `--enable-relayer`, and disabled the Relayer service by default. When supplying the `--enable-relayer` flag, the `--relayer` argument becomes mandatory, and omitting it is an error. Similarly, providing a `--relayer` argument without the `--enable-relayer` flag is an error. Lastly, providing the `--keypair` or `--network` arguments will also produce an error if the `--enable-p2p` flag is not set.
- [#1262](https://github.com/FuelLabs/fuel-core/pull/1262): The `ConsensusParameters` aggregates all configuration data related to the consensus. It contains many fields that are segregated by the usage. The API of some functions was affected to use lesser types instead the whole `ConsensusParameters`. It is a huge breaking change requiring repetitively monotonically updating all places that use the `ConsensusParameters`. But during updating, consider that maybe you can use lesser types. Usage of them may simplify signatures of methods and make them more user-friendly and transparent.

### Removed

#### Breaking
- [#1484](https://github.com/FuelLabs/fuel-core/pull/1484): Removed `--network` CLI argument. Now the name of the network is fetched form chain configuration.
- [#1399](https://github.com/FuelLabs/fuel-core/pull/1399): Removed `relayer-da-finalization` parameter from the relayer CLI.
- [#1338](https://github.com/FuelLabs/fuel-core/pull/1338): Updated GraphQL client to use `DependentCost` for `k256`, `mcpi`, `s256`, `scwq`, `swwq` opcodes.
- [#1322](https://github.com/FuelLabs/fuel-core/pull/1322): The `manual_blocks_enabled` flag is removed from the CLI. The analog is a `debug` flag.<|MERGE_RESOLUTION|>--- conflicted
+++ resolved
@@ -8,8 +8,9 @@
 
 Description of the upcoming release here.
 
-<<<<<<< HEAD
 ### Changed
+
+- [#1577](https://github.com/FuelLabs/fuel-core/pull/1577): Moved insertion of sealed blocks into the `BlockImporter` instead of the executor.
 
 #### Breaking
 - [#1576](https://github.com/FuelLabs/fuel-core/pull/1576): The change moves the implementation of the storage traits for required tables from `fuel-core` to `fuel-core-storage` crate. The change also adds a more flexible configuration of the encoding/decoding per the table and allows the implementation of specific behaviors for the table in a much easier way. It unifies the encoding between database, SMTs, and iteration, preventing mismatching bytes representation on the Rust type system level. Plus, it increases the re-usage of the code by applying the same structure to other tables.
@@ -116,12 +117,6 @@
     
     Added a new `StorageBatchMutate` trait that we can move to `fuel-storage` crate later. It allows batch operations on the storage. It may be more performant in some cases.
 
-=======
-
-### Changed
-
-- [#1577](https://github.com/FuelLabs/fuel-core/pull/1577): Moved insertion of sealed blocks into the `BlockImporter` instead of the executor.
->>>>>>> a439afb7
 
 ## [Version 0.22.0]
 
