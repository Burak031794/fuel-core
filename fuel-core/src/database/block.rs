--- conflicted
+++ resolved
@@ -56,14 +56,8 @@
         key: &Bytes32,
         value: &FuelBlockDb,
     ) -> Result<Option<FuelBlockDb>, KvStoreError> {
-<<<<<<< HEAD
         let _: Option<BlockHeight> = self._insert(
-            &value.header.height.to_be_bytes(),
-=======
-        let _: Option<BlockHeight> = Database::insert(
-            self,
             value.header.height().to_be_bytes(),
->>>>>>> b5fdd193
             Column::FuelBlockIds,
             key,
         )?;
