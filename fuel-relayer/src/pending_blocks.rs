--- conflicted
+++ resolved
@@ -1,15 +1,10 @@
 use anyhow::Error;
 use ethers_core::{
     k256::ecdsa::SigningKey,
-<<<<<<< HEAD
-    types::{TransactionRequest, U256},
-=======
     types::{
         TransactionRequest,
-        H160,
         U256,
     },
->>>>>>> b0e2c86b
 };
 use fuel_core_interfaces::common::fuel_types::Bytes20;
 use ethers_middleware::{
