{
  "chain_name": "Testnet",
  "block_gas_limit": 10000000,
  "initial_state": {
    "coins": [
      {
        "owner": "0x53a9c6a74bee79c5e04115a007984f4bddaafed75f512f68766c6ed59d0aedec",
        "amount": "0x0004000000000000",
        "asset_id": "0x0000000000000000000000000000000000000000000000000000000000000000"
      }
    ]
  },
  "consensus_parameters": {
    "tx_params": {
      "max_inputs": 255,
      "max_outputs": 255,
      "max_witnesses": 255,
      "max_gas_per_tx": 100000000
    },
    "predicate_params": {
      "max_predicate_length": 1048576,
      "max_predicate_data_length": 1048576,
      "max_message_data_length": 1048576,
      "max_gas_per_predicate": 100000000
    },
    "script_params": {
      "max_script_length": 1048576,
      "max_script_data_length": 1048576
    },
    "contract_params": {
      "contract_max_size": 16777216,
      "max_storage_slots": 255
    },
    "fee_params": {
      "gas_price_factor": 1000000000,
      "gas_per_byte": 4
    },
    "chain_id": 0,
    "gas_costs": {
      "add": 1,
      "addi": 1,
      "aloc": 1,
      "and": 1,
      "andi": 1,
      "bal": 13,
      "bhei": 1,
      "bhsh": 1,
      "burn": 132,
      "cb": 1,
      "cfei": 1,
      "cfsi": 1,
      "croo": 16,
      "div": 1,
      "divi": 1,
      "eck1": 951,
      "ecr1": 3000,
      "ed19": 3000,
      "eq": 1,
      "exp": 1,
      "expi": 1,
      "flag": 1,
      "gm": 1,
      "gt": 1,
      "gtf": 1,
      "ji": 1,
      "jmp": 1,
      "jne": 1,
      "jnei": 1,
      "jnzi": 1,
      "jmpf": 1,
      "jmpb": 1,
      "jnzf": 1,
      "jnzb": 1,
      "jnef": 1,
      "jneb": 1,
      "lb": 1,
      "log": 9,
      "lt": 1,
      "lw": 1,
      "mint": 135,
      "mlog": 1,
      "mod": 1,
      "modi": 1,
      "move": 1,
      "movi": 1,
      "mroo": 2,
      "mul": 1,
      "muli": 1,
      "mldv": 1,
      "noop": 1,
      "not": 1,
      "or": 1,
      "ori": 1,
      "poph": 2,
      "popl": 2,
      "pshh": 2,
      "pshl": 2,
      "ret_contract": 13,
      "rvrt_contract": 13,
      "sb": 1,
      "sll": 1,
      "slli": 1,
      "srl": 1,
      "srli": 1,
      "srw": 12,
      "sub": 1,
      "subi": 1,
      "sw": 1,
      "sww": 43,
      "time": 1,
      "tr": 105,
      "tro": 60,
      "wdcm": 1,
      "wqcm": 1,
      "wdop": 1,
      "wqop": 1,
      "wdml": 1,
      "wqml": 1,
      "wddv": 1,
      "wqdv": 2,
      "wdmd": 3,
      "wqmd": 4,
      "wdam": 2,
      "wqam": 3,
      "wdmm": 3,
      "wqmm": 3,
      "xor": 1,
      "xori": 1,
      "call": {
        "base": 144,
        "dep_per_unit": 214
      },
      "ccp": {
        "base": 15,
        "dep_per_unit": 103
      },
      "csiz": {
        "base": 17,
        "dep_per_unit": 790
      },
      "k256": {
<<<<<<< HEAD
        "base": 0,
        "dep_per_unit": 0
=======
        "base": 11,
        "dep_per_unit": 214
>>>>>>> 6e7b09ce
      },
      "ldc": {
        "base": 15,
        "dep_per_unit": 272
      },
      "logd": {
        "base": 26,
        "dep_per_unit": 64
      },
      "mcl": {
        "base": 1,
        "dep_per_unit": 3333
      },
      "mcli": {
        "base": 1,
        "dep_per_unit": 3333
      },
      "mcp": {
        "base": 1,
        "dep_per_unit": 2000
      },
      "mcpi": {
<<<<<<< HEAD
        "base": 0,
        "dep_per_unit": 0
=======
        "base": 3,
        "dep_per_unit": 2000
>>>>>>> 6e7b09ce
      },
      "meq": {
        "base": 1,
        "dep_per_unit": 2500
      },
      "retd_contract": {
        "base": 29,
        "dep_per_unit": 62
      },
      "s256": {
<<<<<<< HEAD
        "base": 0,
        "dep_per_unit": 0
      },
      "scwq": {
        "base": 0,
        "dep_per_unit": 0
=======
        "base": 2,
        "dep_per_unit": 214
      },
      "scwq": {
        "base": 13,
        "dep_per_unit": 5
>>>>>>> 6e7b09ce
      },
      "smo": {
        "base": 209,
        "dep_per_unit": 55
      },
      "srwq": {
        "base": 47,
        "dep_per_unit": 5
      },
      "swwq": {
<<<<<<< HEAD
        "base": 0,
        "dep_per_unit": 0
=======
        "base": 44,
        "dep_per_unit": 5
>>>>>>> 6e7b09ce
      }
    },
    "base_asset_id": "0000000000000000000000000000000000000000000000000000000000000000"
  },
  "consensus": {
    "PoA": {
      "signing_key": "f65d6448a273b531ee942c133bb91a6f904c7d7f3104cdaf6b9f7f50d3518871"
    }
  }
}<|MERGE_RESOLUTION|>--- conflicted
+++ resolved
@@ -139,13 +139,8 @@
         "dep_per_unit": 790
       },
       "k256": {
-<<<<<<< HEAD
-        "base": 0,
-        "dep_per_unit": 0
-=======
         "base": 11,
         "dep_per_unit": 214
->>>>>>> 6e7b09ce
       },
       "ldc": {
         "base": 15,
@@ -168,13 +163,8 @@
         "dep_per_unit": 2000
       },
       "mcpi": {
-<<<<<<< HEAD
-        "base": 0,
-        "dep_per_unit": 0
-=======
         "base": 3,
         "dep_per_unit": 2000
->>>>>>> 6e7b09ce
       },
       "meq": {
         "base": 1,
@@ -185,21 +175,12 @@
         "dep_per_unit": 62
       },
       "s256": {
-<<<<<<< HEAD
-        "base": 0,
-        "dep_per_unit": 0
-      },
-      "scwq": {
-        "base": 0,
-        "dep_per_unit": 0
-=======
         "base": 2,
         "dep_per_unit": 214
       },
       "scwq": {
         "base": 13,
         "dep_per_unit": 5
->>>>>>> 6e7b09ce
       },
       "smo": {
         "base": 209,
@@ -210,13 +191,8 @@
         "dep_per_unit": 5
       },
       "swwq": {
-<<<<<<< HEAD
-        "base": 0,
-        "dep_per_unit": 0
-=======
         "base": 44,
         "dep_per_unit": 5
->>>>>>> 6e7b09ce
       }
     },
     "base_asset_id": "0000000000000000000000000000000000000000000000000000000000000000"
