[package]
edition = { workspace = true }
license = { workspace = true }
name = "fuel-core-benches"
publish = false
version = "0.0.0"

[dependencies]
anyhow = { workspace = true }
async-trait = { workspace = true }
clap = { workspace = true, features = ["derive"] }
criterion = { version = "0.5", features = ["html_reports", "async", "async_tokio"] }
ctrlc = "3.2.3"
<<<<<<< HEAD
digest = "0.10"
ed25519-dalek = "1.0" # TODO: upgrade to 2.0 when it's released, and remove rand below
ed25519-dalek_old_rand = { package = "rand", version = "0.7.3" }
=======
ed25519-dalek = { version = "2.0", features = ["rand_core"] }
>>>>>>> 6313ab73
ethnum = "1.3"
fuel-core = { path = "../crates/fuel-core", default-features = false, features = ["rocksdb-production"] }
fuel-core-services = { path = "./../crates/services" }
fuel-core-storage = { path = "./../crates/storage" }
fuel-core-sync = { path = "./../crates/services/sync", features = ["benchmarking"] }
fuel-core-types = { path = "./../crates/types", features = ["test-helpers"] }
futures = "0.3"
nalgebra = "0.32"
p256 =  { version = "0.13", default-features = false, features = ["digest", "ecdsa"] }
rand = { workspace = true }
serde = { workspace = true, features = ["derive"] }
serde_json = { workspace = true }
serde_yaml = "0.9.13"
sha2 = { version = "0.10.8", features = [] }
test-helpers = { path = "../tests/test-helpers" }
test-case = { workspace = true }
tikv-jemallocator = { workspace = true }
tokio = { workspace = true, features = ["full"] }

[[bin]]
name = "collect"
path = "src/bin/collect.rs"

[[bench]]
harness = false
name = "generate_test_data"

[[bench]]
harness = false
name = "import"

[[bench]]
harness = false
name = "state"

[[bench]]
harness = false
name = "vm"

[features]
default = ["fuel-core/rocksdb"]

[[bench]]
harness = false
name = "block_target_gas"

[[bench]]
harness = false
name = "transaction_throughput"<|MERGE_RESOLUTION|>--- conflicted
+++ resolved
@@ -11,13 +11,8 @@
 clap = { workspace = true, features = ["derive"] }
 criterion = { version = "0.5", features = ["html_reports", "async", "async_tokio"] }
 ctrlc = "3.2.3"
-<<<<<<< HEAD
 digest = "0.10"
-ed25519-dalek = "1.0" # TODO: upgrade to 2.0 when it's released, and remove rand below
-ed25519-dalek_old_rand = { package = "rand", version = "0.7.3" }
-=======
 ed25519-dalek = { version = "2.0", features = ["rand_core"] }
->>>>>>> 6313ab73
 ethnum = "1.3"
 fuel-core = { path = "../crates/fuel-core", default-features = false, features = ["rocksdb-production"] }
 fuel-core-services = { path = "./../crates/services" }
