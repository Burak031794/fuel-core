--- conflicted
+++ resolved
@@ -537,19 +537,14 @@
 	For each `query_per_asset`, get some spendable coins(of asset specified by the query) owned by
 	`owner` that add up at least the query amount. The returned coins can be spent.
 	The number of coins is optimized to prevent dust accumulation.
-	
+
 	The query supports excluding and maximum the number of coins.
-	
+
 	Returns:
 	The list of spendable coins per asset from the query. The length of the result is
 	the same as the length of `query_per_asset`. The ordering of assets and `query_per_asset`
 	is the same.
 	"""
-<<<<<<< HEAD
-	resourcesToSpend(owner: Address!, queryPerAsset: [SpendQueryElementInput!]!, excludedIds: ExcludeInput): [[Resource!]!]!
-	register(id: ID!, register: U64!): U64!
-	memory(id: ID!, start: U64!, size: U64!): String!
-=======
 	coinsToSpend(owner: Address!, queryPerAsset: [SpendQueryElementInput!]!, excludedIds: ExcludeInput): [[CoinType!]!]!
 	contract(id: ContractId!): Contract
 	contractBalance(contract: ContractId!, asset: AssetId!): ContractBalance!
@@ -557,7 +552,20 @@
 	nodeInfo: NodeInfo!
 	messages(owner: Address, first: Int, after: String, last: Int, before: String): MessageConnection!
 	messageProof(transactionId: TransactionId!, messageId: MessageId!): MessageProof
->>>>>>> 985338a2
+	"""
+	For each `query_per_asset`, get some spendable resources(of asset specified by the query) owned by
+	`owner` that add up at least the query amount. The returned resources are actual resources
+	that can be spent. The number of resources is optimized to prevent dust accumulation.
+	Max number of resources and excluded resources can also be specified.
+	
+	Returns:
+	The list of spendable resources per asset from the query. The length of the result is
+	the same as the length of `query_per_asset`. The ordering of assets and `query_per_asset`
+	is the same.
+	"""
+	resourcesToSpend(owner: Address!, queryPerAsset: [SpendQueryElementInput!]!, excludedIds: ExcludeInput): [[Resource!]!]!
+	register(id: ID!, register: U64!): U64!
+	memory(id: ID!, start: U64!, size: U64!): String!
 }
 
 type Receipt {
