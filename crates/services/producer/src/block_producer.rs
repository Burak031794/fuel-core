use crate::{
    ports,
    ports::BlockProducerDatabase,
    Config,
};
use anyhow::{
    anyhow,
    Context,
};
use fuel_core_storage::transactional::StorageTransaction;
use fuel_core_types::{
    blockchain::{
        block::PartialFuelBlock,
        header::{
            ApplicationHeader,
            ConsensusHeader,
            PartialBlockHeader,
        },
        primitives::DaBlockHeight,
    },
    fuel_asm::Word,
    fuel_tx::{
        Receipt,
        Transaction,
    },
    fuel_types::{
        BlockHeight,
        Bytes32,
    },
    services::executor::{
        ExecutionBlock,
        UncommittedResult,
    },
    tai64::Tai64,
};
use std::sync::Arc;
use thiserror::Error;
use tokio::sync::Mutex;
use tracing::debug;

#[cfg(test)]
mod tests;

#[derive(Error, Debug)]
pub enum Error {
    #[error(
        "0 is an invalid block height for production. It is reserved for genesis data."
    )]
    GenesisBlock,
    #[error("Previous block height {0} doesn't exist")]
    MissingBlock(BlockHeight),
    #[error("Best finalized da_height {best} is behind previous block da_height {previous_block}")]
    InvalidDaFinalizationState {
        best: DaBlockHeight,
        previous_block: DaBlockHeight,
    },
}

pub struct Producer<Database> {
    pub config: Config,
    pub db: Database,
    pub txpool: Box<dyn ports::TxPool>,
    pub executor: Arc<dyn ports::Executor<Database>>,
    pub relayer: Box<dyn ports::Relayer>,
    // use a tokio lock since we want callers to yield until the previous block
    // execution has completed (which may take a while).
    pub lock: Mutex<()>,
}

impl<Database> Producer<Database>
where
    Database: BlockProducerDatabase + 'static,
{
    /// Produces and execute block for the specified height
    pub async fn produce_and_execute_block(
        &self,
        height: BlockHeight,
        block_time: Tai64,
        max_gas: Word,
    ) -> anyhow::Result<UncommittedResult<StorageTransaction<Database>>> {
        //  - get previous block info (hash, root, etc)
        //  - select best da_height from relayer
        //  - get available txs from txpool
        //  - select best txs based on factors like:
        //      1. fees
        //      2. parallel throughput
        //  - Execute block with production mode to correctly malleate txs outputs and block headers

        // prevent simultaneous block production calls, the guard will drop at the end of this fn.
        let _production_guard = self.lock.lock().await;

        let best_transactions = self.txpool.get_includable_txs(height, max_gas);

        let header = self.new_header(height, block_time).await?;
        let block = PartialFuelBlock::new(
            header,
            best_transactions
                .into_iter()
                .map(|tx| tx.as_ref().into())
                .collect(),
        );

        // Store the context string incase we error.
        let context_string =
            format!("Failed to produce block {block:?} due to execution failure");
        let result = self
            .executor
            .execute_without_commit(ExecutionBlock::Production(block))
            .context(context_string)?;

        debug!("Produced block with result: {:?}", result.result());
        Ok(result)
    }

    // TODO: Support custom `block_time` for `dry_run`.
    /// Simulate a transaction without altering any state. Does not aquire the production lock
    /// since it is basically a "read only" operation and shouldn't get in the way of normal
    /// production.
    pub async fn dry_run(
        &self,
        transaction: Transaction,
        height: Option<BlockHeight>,
        utxo_validation: Option<bool>,
        estimate_predicates: Option<bool>,
    ) -> anyhow::Result<Vec<Receipt>> {
        let height = match height {
            None => self.db.current_block_height()?,
            Some(height) => height,
        } + 1.into();

        let is_script = transaction.is_script();
        // The dry run execution should use the state of the blockchain based on the
        // last available block, not on the upcoming one. It means that we need to
        // use the same configuration as the last block -> the same DA height.
        // It is deterministic from the result perspective, plus it is more performant
        // because we don't need to wait for the relayer to sync.
        let header = self._new_header(height, Tai64::now())?;
        let block =
            PartialFuelBlock::new(header, vec![transaction].into_iter().collect());

        let executor = self.executor.clone();
        let estimate_predicates = estimate_predicates.unwrap_or(false);
        // use the blocking threadpool for dry_run to avoid clogging up the main async runtime
<<<<<<< HEAD
        let res: Vec<_> = spawn_blocking(move || -> anyhow::Result<Vec<Receipt>> {
            if estimate_predicates {
                Ok(executor
                    .dry_run(ExecutionBlock::Estimation(block), utxo_validation)?
                    .into_iter()
                    .flatten()
                    .collect())
            } else {
                Ok(executor
                    .dry_run(ExecutionBlock::Production(block), utxo_validation)?
                    .into_iter()
                    .flatten()
                    .collect())
            }
        })
        .await??;
=======
        let res: Vec<_> =
            tokio_rayon::spawn_fifo(move || -> anyhow::Result<Vec<Receipt>> {
                Ok(executor
                    .dry_run(ExecutionBlock::DryRun(block), utxo_validation)?
                    .into_iter()
                    .flatten()
                    .collect())
            })
            .await?;
>>>>>>> 75697b3f
        if is_script && res.is_empty() {
            return Err(anyhow!("Expected at least one set of receipts"))
        }
        Ok(res)
    }
}

impl<Database> Producer<Database>
where
    Database: BlockProducerDatabase,
{
    /// Create the header for a new block at the provided height
    async fn new_header(
        &self,
        height: BlockHeight,
        block_time: Tai64,
    ) -> anyhow::Result<PartialBlockHeader> {
        let mut block_header = self._new_header(height, block_time)?;
        let new_da_height = self.select_new_da_height(block_header.da_height).await?;

        block_header.application.da_height = new_da_height;

        Ok(block_header)
    }

    async fn select_new_da_height(
        &self,
        previous_da_height: DaBlockHeight,
    ) -> anyhow::Result<DaBlockHeight> {
        let best_height = self.relayer.wait_for_at_least(&previous_da_height).await?;
        if best_height < previous_da_height {
            // If this happens, it could mean a block was erroneously imported
            // without waiting for our relayer's da_height to catch up to imported da_height.
            return Err(Error::InvalidDaFinalizationState {
                best: best_height,
                previous_block: previous_da_height,
            }
            .into())
        }
        Ok(best_height)
    }

    fn _new_header(
        &self,
        height: BlockHeight,
        block_time: Tai64,
    ) -> anyhow::Result<PartialBlockHeader> {
        let previous_block_info = self.previous_block_info(height)?;

        Ok(PartialBlockHeader {
            application: ApplicationHeader {
                da_height: previous_block_info.da_height,
                generated: Default::default(),
            },
            consensus: ConsensusHeader {
                prev_root: previous_block_info.prev_root,
                height,
                time: block_time,
                generated: Default::default(),
            },
        })
    }

    fn previous_block_info(
        &self,
        height: BlockHeight,
    ) -> anyhow::Result<PreviousBlockInfo> {
        // TODO: It is not guaranteed that the genesis height is `0` height. Update the code to
        //  use a genesis height from the database. If the `height` less than genesis height ->
        //  return a new error.
        // block 0 is reserved for genesis
        if height == 0u32.into() {
            Err(Error::GenesisBlock.into())
        } else {
            // get info from previous block height
            let prev_height = height - 1u32.into();
            let previous_block = self.db.get_block(&prev_height)?;
            let prev_root = self.db.block_header_merkle_root(&prev_height)?;

            Ok(PreviousBlockInfo {
                prev_root,
                da_height: previous_block.header().da_height,
            })
        }
    }
}

struct PreviousBlockInfo {
    prev_root: Bytes32,
    da_height: DaBlockHeight,
}<|MERGE_RESOLUTION|>--- conflicted
+++ resolved
@@ -141,24 +141,6 @@
         let executor = self.executor.clone();
         let estimate_predicates = estimate_predicates.unwrap_or(false);
         // use the blocking threadpool for dry_run to avoid clogging up the main async runtime
-<<<<<<< HEAD
-        let res: Vec<_> = spawn_blocking(move || -> anyhow::Result<Vec<Receipt>> {
-            if estimate_predicates {
-                Ok(executor
-                    .dry_run(ExecutionBlock::Estimation(block), utxo_validation)?
-                    .into_iter()
-                    .flatten()
-                    .collect())
-            } else {
-                Ok(executor
-                    .dry_run(ExecutionBlock::Production(block), utxo_validation)?
-                    .into_iter()
-                    .flatten()
-                    .collect())
-            }
-        })
-        .await??;
-=======
         let res: Vec<_> =
             tokio_rayon::spawn_fifo(move || -> anyhow::Result<Vec<Receipt>> {
                 Ok(executor
@@ -168,7 +150,6 @@
                     .collect())
             })
             .await?;
->>>>>>> 75697b3f
         if is_script && res.is_empty() {
             return Err(anyhow!("Expected at least one set of receipts"))
         }
