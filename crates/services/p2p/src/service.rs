--- conflicted
+++ resolved
@@ -462,17 +462,7 @@
                     Some(TaskRequest::GetSealedHeaders { block_height_range, from_peer, channel: response}) => {
                         let request_msg = RequestMessage::SealedHeaders(block_height_range.clone());
                         let channel_item = ResponseChannelItem::SealedHeaders(response);
-<<<<<<< HEAD
                         let _ = self.p2p_service.send_request_msg(Some(from_peer), request_msg, channel_item);
-=======
-
-                        // Note: this range has already been check for
-                        // validity in `SharedState::get_sealed_block_headers`.
-                        let block_height = BlockHeight::from(block_height_range.end - 1);
-                        let peer = self.p2p_service
-                             .get_peer_id_with_height(&block_height);
-                        let _ = self.p2p_service.send_request_msg(peer, request_msg, channel_item);
->>>>>>> 375579c0
                     }
                     Some(TaskRequest::GetTransactions { block_id, from_peer, channel }) => {
                         let request_msg = RequestMessage::Transactions(block_id);
