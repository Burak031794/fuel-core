--- conflicted
+++ resolved
@@ -41,12 +41,8 @@
     pub api_request_timeout: Duration,
     pub db_config: DatabaseConfig,
     pub chain_config: ChainConfig,
-<<<<<<< HEAD
-    pub chain_state: StateConfig,
+    pub state_config: StateConfig,
     pub snapshot_decoder: Decoder,
-=======
-    pub state_config: StateConfig,
->>>>>>> 620d25ce
     /// When `true`:
     /// - Enables manual block production.
     /// - Enables debugger endpoint.
@@ -79,15 +75,10 @@
 
 impl Config {
     pub fn local_node() -> Self {
-<<<<<<< HEAD
-        let chain_config = ChainConfig::local_testnet();
-        let chain_state = StateConfig::local_testnet();
-        let state_decoder = Decoder::in_memory(chain_state.clone(), 1);
-
-=======
         let chain_conf = ChainConfig::local_testnet();
         let state_config = StateConfig::local_testnet();
->>>>>>> 620d25ce
+        let state_decoder = Decoder::in_memory(state_config.clone(), 1);
+
         let utxo_validation = false;
         let min_gas_price = 0;
 
@@ -106,23 +97,14 @@
             api_request_timeout: Duration::from_secs(60),
             db_config,
             debug: true,
-<<<<<<< HEAD
-            chain_config: chain_config.clone(),
-            chain_state: chain_state.clone(),
-            snapshot_decoder: state_decoder,
-=======
             chain_config: chain_conf.clone(),
             state_config: state_config.clone(),
->>>>>>> 620d25ce
+            snapshot_decoder: state_decoder,
             block_production: Trigger::Instant,
             vm: Default::default(),
             utxo_validation,
             txpool: fuel_core_txpool::Config {
-<<<<<<< HEAD
-                chain_config,
-=======
                 chain_config: chain_conf,
->>>>>>> 620d25ce
                 min_gas_price,
                 utxo_validation,
                 transaction_ttl: Duration::from_secs(60 * 100000000),
