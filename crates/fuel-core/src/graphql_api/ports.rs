--- conflicted
+++ resolved
@@ -198,23 +198,10 @@
 }
 
 pub mod worker {
-<<<<<<< HEAD
-    use super::super::storage::blocks::FuelBlockSecondaryKeyBlockHeights;
+    use super::super::storage::blocks::FuelBlockIdsToHeights;
     use crate::fuel_core_graphql_api::storage::{
         coins::OwnedCoins,
         messages::OwnedMessageIds,
-=======
-    use super::super::storage::blocks::FuelBlockIdsToHeights;
-    use crate::{
-        database::{
-            database_description::off_chain::OffChain,
-            metadata::MetadataTable,
-        },
-        fuel_core_graphql_api::storage::{
-            coins::OwnedCoins,
-            messages::OwnedMessageIds,
-        },
->>>>>>> 802578e8
     };
     use fuel_core_services::stream::BoxStream;
     use fuel_core_storage::{
@@ -246,13 +233,7 @@
     pub trait OffChainDatabase:
         StorageMutate<OwnedMessageIds, Error = StorageError>
         + StorageMutate<OwnedCoins, Error = StorageError>
-<<<<<<< HEAD
-        + StorageMutate<FuelBlockSecondaryKeyBlockHeights, Error = StorageError>
-=======
-        + StorageMutate<MetadataTable<OffChain>, Error = StorageError>
         + StorageMutate<FuelBlockIdsToHeights, Error = StorageError>
-        + Transactional<Storage = Self>
->>>>>>> 802578e8
     {
         fn record_tx_id_owner(
             &mut self,
