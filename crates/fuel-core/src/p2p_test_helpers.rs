//! # Helpers for creating networks of nodes

use crate::{
    chain_config::{
        ChainConfig,
        StateConfig,
    },
    database::Database,
    p2p::Multiaddr,
    service::{
        genesis::maybe_initialize_state,
        Config,
        FuelService,
        ServiceTrait,
    },
};
use fuel_core_p2p::{
    codecs::postcard::PostcardCodec,
    network_service::FuelP2PService,
    p2p_service::FuelP2PEvent,
    service::to_message_acceptance,
};
use fuel_core_poa::{
    ports::BlockImporter,
    Trigger,
};
use fuel_core_storage::{
    tables::Transactions,
    StorageAsRef,
};
use fuel_core_types::{
    fuel_asm::{
        op,
        RegId,
    },
    fuel_crypto::SecretKey,
    fuel_tx::{
        Input,
        Transaction,
        TransactionBuilder,
        TxId,
        UniqueIdentifier,
        UtxoId,
    },
    fuel_types::{
        Address,
        Bytes32,
        ChainId,
    },
    secrecy::Secret,
    services::p2p::GossipsubMessageAcceptance,
};
use futures::StreamExt;
use itertools::Itertools;
use rand::{
    rngs::StdRng,
    Rng,
    SeedableRng,
};
use std::{
    collections::HashMap,
    ops::{
        Index,
        IndexMut,
    },
    sync::Arc,
    time::Duration,
};
use tokio::sync::broadcast;

#[derive(Copy, Clone)]
pub enum BootstrapType {
    BootstrapNodes,
    ReservedNodes,
}

#[derive(Clone)]
/// Setup for a producer node
pub struct ProducerSetup {
    /// Name of the producer.
    pub name: String,
    /// Secret key used to sign blocks.
    pub secret: SecretKey,
    /// Number of test transactions to create for this producer.
    pub num_test_txs: usize,
    /// Enable full utxo stateful validation.
    pub utxo_validation: bool,
    /// Indicates the type of initial connections.
    pub bootstrap_type: BootstrapType,
}

#[derive(Clone)]
/// Setup for a validator node
pub struct ValidatorSetup {
    /// Name of the validator.
    pub name: String,
    /// Public key of the producer to sync from.
    pub pub_key: Address,
    /// Enable full utxo stateful validation.
    pub utxo_validation: bool,
    /// Indicates the type of initial connections.
    pub bootstrap_type: BootstrapType,
}

#[derive(Clone)]
pub struct BootstrapSetup {
    pub name: String,
    pub pub_key: Address,
}

pub struct Node {
    pub node: FuelService,
    pub db: Database,
    pub config: Config,
    pub test_txs: Vec<Transaction>,
}

pub struct Bootstrap {
    listeners: Vec<Multiaddr>,
    kill: broadcast::Sender<()>,
}

pub struct Nodes {
    pub bootstrap_nodes: Vec<Bootstrap>,
    pub producers: Vec<Node>,
    pub validators: Vec<Node>,
}

/// Nodes accessible by their name.
pub struct NamedNodes(pub HashMap<String, Node>);

impl Bootstrap {
    /// Spawn a bootstrap node.
    pub async fn new(node_config: &Config) -> Self {
        let bootstrap_config = extract_p2p_config(node_config);
        let codec = PostcardCodec::new(bootstrap_config.max_block_size);
        let mut bootstrap = FuelP2PService::new(bootstrap_config, codec);
        bootstrap.start().await.unwrap();

        let listeners = bootstrap.multiaddrs();
        let (kill, mut shutdown) = broadcast::channel(1);
        tokio::spawn(async move {
            loop {
                tokio::select! {
                    result = shutdown.recv() => {
                        assert!(result.is_ok());
                        break;
                    }
                    event = bootstrap.next_event() => {
                        // The bootstrap node only forwards data without validating it.
                        if let Some(FuelP2PEvent::GossipsubMessage {
                            peer_id,
                            message_id,
                            ..
                        }) = event {
                            bootstrap.report_message_validation_result(
                                &message_id,
                                peer_id,
                                to_message_acceptance(&GossipsubMessageAcceptance::Accept)
                            )
                        }
                    }
                }
            }
        });

        Bootstrap { listeners, kill }
    }

    pub fn listeners(&self) -> Vec<Multiaddr> {
        self.listeners.clone()
    }

    pub fn shutdown(&mut self) {
        self.kill.send(()).unwrap();
    }
}

// set of nodes with the given setups.
pub async fn make_nodes(
    bootstrap_setup: impl IntoIterator<Item = Option<BootstrapSetup>>,
    producers_setup: impl IntoIterator<Item = Option<ProducerSetup>>,
    validators_setup: impl IntoIterator<Item = Option<ValidatorSetup>>,
) -> Nodes {
    let producers: Vec<_> = producers_setup.into_iter().collect();

    let mut rng = StdRng::seed_from_u64(11);

    let txs_coins: Vec<_> = producers
        .iter()
        .map(|p| {
            let num_test_txs = p.as_ref()?.num_test_txs;
            let all: Vec<_> = (0..num_test_txs)
                .map(|_| {
                    let secret = SecretKey::random(&mut rng);
                    let utxo_id: UtxoId = rng.gen();
                    let initial_coin =
                        StateConfig::initial_coin(secret, 10000, Some(utxo_id));
                    let tx = TransactionBuilder::script(
                        vec![op::ret(RegId::ONE)].into_iter().collect(),
                        vec![],
                    )
                    .gas_limit(100000)
                    .add_unsigned_coin_input(
                        secret,
                        utxo_id,
                        initial_coin.amount,
                        initial_coin.asset_id,
                        Default::default(),
                        Default::default(),
                    )
                    .finalize_as_transaction();

                    (tx, initial_coin)
                })
                .collect();
            Some(all)
        })
        .collect();

    let mut producers_with_txs = Vec::with_capacity(producers.len());
    let mut chain_config = ChainConfig::local_testnet();
    chain_config
        .consensus_parameters
        .contract_params
        .max_storage_slots = 1 << 17; // 131072

    let mut state_config = StateConfig::local_testnet();
    for (all, producer) in txs_coins.into_iter().zip(producers.into_iter()) {
        match all {
            Some(all) => {
                let mut txs = Vec::with_capacity(all.len());
                for (tx, initial_coin) in all {
                    txs.push(tx);
                    state_config.coins.as_mut().unwrap().push(initial_coin);
                }
                producers_with_txs.push(Some((producer.unwrap(), txs)));
            }
            None => {
                producers_with_txs.push(None);
            }
        }
    }

    let bootstrap_nodes: Vec<Bootstrap> =
        futures::stream::iter(bootstrap_setup.into_iter().enumerate())
            .then(|(i, boot)| {
                let chain_config = chain_config.clone();
                let state_config = state_config.clone();
                async move {
                    let chain_config = chain_config.clone();
                    let name = boot.as_ref().map_or(String::new(), |s| s.name.clone());
                    let mut node_config = make_config(
                        (!name.is_empty())
                            .then_some(name)
                            .unwrap_or_else(|| format!("b:{i}")),
                        chain_config.clone(),
                        state_config,
                    );
                    if let Some(BootstrapSetup { pub_key, .. }) = boot {
                        match &mut node_config.chain_config.consensus {
                            crate::chain_config::ConsensusConfig::PoA { signing_key } => {
                                *signing_key = pub_key;
                            }
                        }
                    }
                    Bootstrap::new(&node_config).await
                }
            })
            .collect()
            .await;

    let boots: Vec<_> = bootstrap_nodes.iter().flat_map(|b| b.listeners()).collect();

    let mut producers = Vec::with_capacity(producers_with_txs.len());
    for (i, s) in producers_with_txs.into_iter().enumerate() {
        let chain_config = chain_config.clone();
        let state_config = state_config.clone();
        let name = s.as_ref().map_or(String::new(), |s| s.0.name.clone());
        let mut node_config = make_config(
            (!name.is_empty())
                .then_some(name)
                .unwrap_or_else(|| format!("p:{i}")),
            chain_config.clone(),
            state_config,
        );

        let mut test_txs = Vec::with_capacity(0);
        node_config.block_production = Trigger::Instant;

        if let Some((
            ProducerSetup {
                secret,
                utxo_validation,
                bootstrap_type,
                ..
            },
            txs,
        )) = s
        {
            match bootstrap_type {
                BootstrapType::BootstrapNodes => {
                    node_config.p2p.as_mut().unwrap().bootstrap_nodes = boots.clone();
                }
                BootstrapType::ReservedNodes => {
                    node_config.p2p.as_mut().unwrap().reserved_nodes = boots.clone();
                }
            }

            node_config.utxo_validation = utxo_validation;
            let pub_key = secret.public_key();
            match &mut node_config.chain_config.consensus {
                crate::chain_config::ConsensusConfig::PoA { signing_key } => {
                    *signing_key = Input::owner(&pub_key);
                }
            }

            node_config.consensus_key = Some(Secret::new(secret.into()));

            test_txs = txs;
        }

        let producer = make_node(node_config, test_txs).await;
        producers.push(producer);
    }

    let mut validators = vec![];
    for (i, s) in validators_setup.into_iter().enumerate() {
        let chain_config = chain_config.clone();
        let state_config = state_config.clone();
        let name = s.as_ref().map_or(String::new(), |s| s.name.clone());
        let mut node_config = make_config(
            (!name.is_empty())
                .then_some(name)
                .unwrap_or_else(|| format!("v:{i}")),
            chain_config.clone(),
            state_config,
        );
        node_config.block_production = Trigger::Never;

        if let Some(ValidatorSetup {
            pub_key,
            utxo_validation,
            bootstrap_type,
            ..
        }) = s
        {
            node_config.utxo_validation = utxo_validation;

            match bootstrap_type {
                BootstrapType::BootstrapNodes => {
                    node_config.p2p.as_mut().unwrap().bootstrap_nodes = boots.clone();
                }
                BootstrapType::ReservedNodes => {
                    node_config.p2p.as_mut().unwrap().reserved_nodes = boots.clone();
                }
            }
            match &mut node_config.chain_config.consensus {
                crate::chain_config::ConsensusConfig::PoA { signing_key } => {
                    *signing_key = pub_key;
                }
            }
        }
        validators.push(make_node(node_config, Vec::with_capacity(0)).await)
    }

    Nodes {
        bootstrap_nodes,
        producers,
        validators,
    }
}

pub fn make_config(
    name: String,
    chain_config: ChainConfig,
<<<<<<< HEAD
    chain_state: StateConfig,
) -> Config {
    let mut node_config = Config::local_node();
    node_config.chain_config = chain_config;
    node_config.chain_state = chain_state;
=======
    state_config: StateConfig,
) -> Config {
    let mut node_config = Config::local_node();
    node_config.chain_config = chain_config;
    node_config.state_config = state_config;
>>>>>>> 620d25ce
    node_config.utxo_validation = true;
    node_config.name = name;
    node_config
}

pub async fn make_node(node_config: Config, test_txs: Vec<Transaction>) -> Node {
    let db = Database::in_memory();
    let node = tokio::time::timeout(
        Duration::from_secs(1),
        FuelService::from_database(db.clone(), node_config),
    )
    .await
    .expect("All services should start in less than 1 second")
    .expect("The `FuelService should start without error");

    let config = node.shared.config.clone();
    Node {
        node,
        db,
        config,
        test_txs,
    }
}

fn extract_p2p_config(node_config: &Config) -> fuel_core_p2p::config::Config {
    let bootstrap_config = node_config.p2p.clone();
    let db = Database::in_memory();
    maybe_initialize_state(node_config, &db).unwrap();
    bootstrap_config
        .unwrap()
        .init(db.get_genesis().unwrap())
        .unwrap()
}

impl Node {
    /// Returns the vector of valid transactions for pre-initialized state.
    pub fn test_transactions(&self) -> &Vec<Transaction> {
        &self.test_txs
    }

    /// Waits for `number_of_blocks` and each block should be `is_local`
    pub async fn wait_for_blocks(&self, number_of_blocks: usize, is_local: bool) {
        let mut stream = self
            .node
            .shared
            .block_importer
            .block_stream()
            .take(number_of_blocks);
        while let Some(block) = stream.next().await {
            assert_eq!(block.is_locally_produced(), is_local);
        }
    }

    /// Wait for the node to reach consistency with the given transactions.
    pub async fn consistency(&mut self, txs: &HashMap<Bytes32, Transaction>) {
        let Self { db, .. } = self;
        let mut blocks = self.node.shared.block_importer.block_stream();
        while !not_found_txs(db, txs).is_empty() {
            tokio::select! {
                result = blocks.next() => {
                    result.unwrap();
                }
                _ = self.node.await_stop() => {
                    panic!("Got a stop signal")
                }
            }
        }

        let count = db
            .all_transactions(None, None)
            .filter_ok(|tx| tx.is_script())
            .count();
        assert_eq!(count, txs.len());
    }

    /// Wait for the node to reach consistency with the given transactions within 10 seconds.
    pub async fn consistency_10s(&mut self, txs: &HashMap<Bytes32, Transaction>) {
        tokio::time::timeout(Duration::from_secs(10), self.consistency(txs))
            .await
            .unwrap_or_else(|_| {
                panic!("Failed to reach consistency for {:?}", self.config.name)
            });
    }

    /// Wait for the node to reach consistency with the given transactions within 20 seconds.
    pub async fn consistency_20s(&mut self, txs: &HashMap<Bytes32, Transaction>) {
        tokio::time::timeout(Duration::from_secs(20), self.consistency(txs))
            .await
            .unwrap_or_else(|_| {
                panic!("Failed to reach consistency for {:?}", self.config.name)
            });
    }

    /// Insert the test transactions into the node's transaction pool.
    pub async fn insert_txs(&self) -> HashMap<Bytes32, Transaction> {
        let mut expected = HashMap::new();
        for tx in &self.test_txs {
            let tx_result = self
                .node
                .shared
                .txpool
                .insert(vec![Arc::new(tx.clone())])
                .await
                .pop()
                .unwrap()
                .unwrap();

            let tx = Transaction::from(tx_result.inserted.as_ref());
            expected.insert(tx.id(&ChainId::default()), tx);

            assert!(tx_result.removed.is_empty());
        }
        expected
    }

    /// Start a node that has been shutdown.
    /// Note that nodes always start running.
    pub async fn start(&mut self) {
        let node = FuelService::from_database(self.db.clone(), self.config.clone())
            .await
            .unwrap();
        self.node = node;
    }

    /// Stop a node.
    pub async fn shutdown(&mut self) {
        self.node.stop_and_await().await.unwrap();
    }
}

fn not_found_txs<'iter>(
    db: &'iter Database,
    txs: &'iter HashMap<Bytes32, Transaction>,
) -> Vec<TxId> {
    let mut not_found = vec![];
    txs.iter().for_each(|(id, tx)| {
        assert_eq!(id, &tx.id(&Default::default()));
        if !db.storage::<Transactions>().contains_key(id).unwrap() {
            not_found.push(*id);
        }
    });
    not_found
}

impl ProducerSetup {
    pub fn new(secret: SecretKey) -> Self {
        Self {
            name: Default::default(),
            secret,
            num_test_txs: Default::default(),
            utxo_validation: true,
            bootstrap_type: BootstrapType::BootstrapNodes,
        }
    }

    pub fn with_txs(self, num_test_txs: usize) -> Self {
        Self {
            num_test_txs,
            ..self
        }
    }

    pub fn with_name(self, name: impl Into<String>) -> Self {
        Self {
            name: name.into(),
            ..self
        }
    }

    pub fn utxo_validation(self, utxo_validation: bool) -> Self {
        Self {
            utxo_validation,
            ..self
        }
    }

    pub fn bootstrap_type(self, bootstrap_type: BootstrapType) -> Self {
        Self {
            bootstrap_type,
            ..self
        }
    }
}

impl ValidatorSetup {
    pub fn new(pub_key: Address) -> Self {
        Self {
            pub_key,
            name: Default::default(),
            utxo_validation: true,
            bootstrap_type: BootstrapType::BootstrapNodes,
        }
    }

    pub fn with_name(self, name: impl Into<String>) -> Self {
        Self {
            name: name.into(),
            ..self
        }
    }

    pub fn utxo_validation(self, utxo_validation: bool) -> Self {
        Self {
            utxo_validation,
            ..self
        }
    }

    pub fn bootstrap_type(self, bootstrap_type: BootstrapType) -> Self {
        Self {
            bootstrap_type,
            ..self
        }
    }
}
impl BootstrapSetup {
    pub fn new(pub_key: Address) -> Self {
        Self {
            pub_key,
            name: Default::default(),
        }
    }
}

impl From<Vec<Node>> for NamedNodes {
    fn from(nodes: Vec<Node>) -> Self {
        let nodes = nodes
            .into_iter()
            .map(|v| (v.config.name.clone(), v))
            .collect();
        Self(nodes)
    }
}

impl Index<&str> for NamedNodes {
    type Output = Node;

    fn index(&self, index: &str) -> &Self::Output {
        self.0.get(index).unwrap()
    }
}

impl IndexMut<&str> for NamedNodes {
    fn index_mut(&mut self, index: &str) -> &mut Self::Output {
        self.0.get_mut(index).unwrap()
    }
}

impl Drop for Bootstrap {
    fn drop(&mut self) {
        self.shutdown();
    }
}<|MERGE_RESOLUTION|>--- conflicted
+++ resolved
@@ -232,7 +232,7 @@
                 let mut txs = Vec::with_capacity(all.len());
                 for (tx, initial_coin) in all {
                     txs.push(tx);
-                    state_config.coins.as_mut().unwrap().push(initial_coin);
+                    state_config.coins.push(initial_coin);
                 }
                 producers_with_txs.push(Some((producer.unwrap(), txs)));
             }
@@ -374,19 +374,11 @@
 pub fn make_config(
     name: String,
     chain_config: ChainConfig,
-<<<<<<< HEAD
-    chain_state: StateConfig,
-) -> Config {
-    let mut node_config = Config::local_node();
-    node_config.chain_config = chain_config;
-    node_config.chain_state = chain_state;
-=======
     state_config: StateConfig,
 ) -> Config {
     let mut node_config = Config::local_node();
     node_config.chain_config = chain_config;
     node_config.state_config = state_config;
->>>>>>> 620d25ce
     node_config.utxo_validation = true;
     node_config.name = name;
     node_config
