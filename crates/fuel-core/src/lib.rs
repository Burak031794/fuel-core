#![deny(unused_crate_dependencies)]

#[doc(no_inline)]
pub use fuel_core_chain_config as chain_config;
#[cfg(feature = "p2p")]
#[doc(no_inline)]
pub use fuel_core_p2p as p2p;
#[doc(no_inline)]
pub use fuel_core_producer as producer;
#[cfg(feature = "relayer")]
#[doc(no_inline)]
pub use fuel_core_relayer as relayer;
#[cfg(feature = "p2p")]
#[doc(no_inline)]
pub use fuel_core_sync as sync;
#[doc(no_inline)]
pub use fuel_core_txpool as txpool;
#[doc(no_inline)]
pub use fuel_core_types as types;

<<<<<<< HEAD
pub mod dap;
=======
pub mod coins_query;
>>>>>>> 985338a2
pub mod database;
pub mod executor;
pub mod model;
#[cfg(feature = "rand-test-helpers")]
pub mod p2p_test_helpers;
<<<<<<< HEAD
pub mod resource;
=======
pub mod query;
pub mod schema;
>>>>>>> 985338a2
pub mod service;
pub mod state;

#[cfg(test)]
fuel_core_trace::enable_tracing!();<|MERGE_RESOLUTION|>--- conflicted
+++ resolved
@@ -18,22 +18,14 @@
 #[doc(no_inline)]
 pub use fuel_core_types as types;
 
-<<<<<<< HEAD
+pub mod coins_query;
 pub mod dap;
-=======
-pub mod coins_query;
->>>>>>> 985338a2
 pub mod database;
 pub mod executor;
 pub mod model;
-#[cfg(feature = "rand-test-helpers")]
+#[cfg(all(feature = "p2p", feature = "rand-test-helpers"))]
 pub mod p2p_test_helpers;
-<<<<<<< HEAD
 pub mod resource;
-=======
-pub mod query;
-pub mod schema;
->>>>>>> 985338a2
 pub mod service;
 pub mod state;
 
