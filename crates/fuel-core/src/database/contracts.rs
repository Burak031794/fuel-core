<<<<<<< HEAD
use crate::database::{
    storage::DatabaseColumn,
    Column,
    Database,
    Error as DatabaseError,
    Result as DatabaseResult,
};
use fuel_core_chain_config::{
    ContractBalance,
    ContractConfig,
    ContractStateConfig,
};
=======
use crate::database::Database;
use fuel_core_chain_config::ContractConfig;
>>>>>>> a33a100e
use fuel_core_storage::{
    iter::IterDirection,
    tables::{
        ContractsAssets,
        ContractsInfo,
        ContractsLatestUtxo,
        ContractsRawCode,
        ContractsState,
    },
    ContractsAssetKey,
    Result as StorageResult,
    StorageAsRef,
};
use fuel_core_types::{
    entities::contract::ContractUtxoInfo,
    fuel_types::{
        AssetId,
        Bytes32,
        ContractId,
        Word,
    },
};

impl Database {
    pub fn iter_contract_state_configs(
        &self,
    ) -> impl Iterator<Item = StorageResult<ContractStateConfig>> + '_ {
        self.iter_all::<Vec<u8>, Bytes32>(Column::ContractsState, None)
            .map(|res| {
                let res = res?;
                let contract_id = Bytes32::new(res.0[0..32].try_into()?);
                let key = Bytes32::new(res.0[32..].try_into()?);
                let value = res.1;

                Ok(ContractStateConfig {
                    contract_id,
                    key,
                    value,
                })
            })
    }

    pub fn iter_contract_balance_configs(
        &self,
    ) -> impl Iterator<Item = StorageResult<ContractBalance>> + '_ {
        self.iter_all::<Vec<u8>, u64>(Column::ContractsAssets, None)
            .map(|res| {
                let res = res?;

                let contract_id = Bytes32::new(res.0[0..32].try_into()?);
                let asset_id = AssetId::new(res.0[32..].try_into()?);
                let amount = res.1;

                Ok(ContractBalance {
                    contract_id,
                    asset_id,
                    amount,
                })
            })
    }

    pub fn get_contract_config_by_id(
        &self,
        contract_id: ContractId,
    ) -> StorageResult<ContractConfig> {
        let code: Vec<u8> = self
            .storage::<ContractsRawCode>()
            .get(&contract_id)?
            .unwrap()
            .into_owned()
            .into();

        let (salt, _) = self
            .storage::<ContractsInfo>()
            .get(&contract_id)
            .unwrap()
            .expect("Contract does not exist")
            .into_owned();

        let ContractUtxoInfo {
            utxo_id,
            tx_pointer,
        } = self
            .storage::<ContractsLatestUtxo>()
            .get(&contract_id)
            .unwrap()
            .expect("contract does not exist")
            .into_owned();

        let state = Some(
            self.iter_all_by_prefix::<ContractsState, _>(Some(contract_id.as_ref()))
                .map(|res| -> StorageResult<(Bytes32, Bytes32)> {
                    let (key, value) = res?;

                    Ok((*key.state_key(), value))
                })
                .filter(|val| val.is_ok())
                .collect::<StorageResult<Vec<_>>>()?,
        );

        let balances = Some(
            self.iter_all_by_prefix::<ContractsAssets, _>(Some(contract_id.as_ref()))
                .map(|res| {
                    let (key, value) = res?;

                    Ok((*key.asset_id(), value))
                })
                .filter(|val| val.is_ok())
                .collect::<StorageResult<Vec<_>>>()?,
        );

        Ok(ContractConfig {
            contract_id,
            code,
            salt,
            state,
            balances,
            tx_id: Some(*utxo_id.tx_id()),
            output_index: Some(utxo_id.output_index()),
            tx_pointer_block_height: Some(tx_pointer.block_height()),
            tx_pointer_tx_idx: Some(tx_pointer.tx_index()),
        })
    }

    pub fn contract_balances(
        &self,
        contract: ContractId,
        start_asset: Option<AssetId>,
        direction: Option<IterDirection>,
    ) -> impl Iterator<Item = StorageResult<(AssetId, Word)>> + '_ {
        let start_asset =
            start_asset.map(|asset| ContractsAssetKey::new(&contract, &asset));
        self.iter_all_filtered::<ContractsAssets, _>(
            Some(contract),
            start_asset.as_ref(),
            direction,
        )
        .map(|res| res.map(|(key, balance)| (*key.asset_id(), balance)))
    }

<<<<<<< HEAD
    pub fn iter_contract_configs(
        &self,
    ) -> impl Iterator<Item = StorageResult<ContractConfig>> + '_ {
        self.iter_all::<Vec<u8>, Word>(Column::ContractsRawCode, None)
            .map(|raw_contract_id| {
                let raw_contract_id = raw_contract_id?;
                let contract_id = ContractId::new(raw_contract_id.0[..32].try_into()?);
=======
    pub fn get_contract_config(&self) -> StorageResult<Option<Vec<ContractConfig>>> {
        let configs = self
            .iter_all::<ContractsRawCode>(None)
            .map(|raw_contract_id| -> StorageResult<ContractConfig> {
                let contract_id = raw_contract_id?.0;
>>>>>>> a33a100e
                self.get_contract_config_by_id(contract_id)
            })
    }
}

#[cfg(test)]
mod tests {
    use super::*;
    use crate::database::database_description::on_chain::OnChain;
    use fuel_core_storage::StorageAsMut;
    use fuel_core_types::fuel_tx::Contract;
    use rand::{
        RngCore,
        SeedableRng,
    };

    #[test]
    fn raw_code_put_huge_contract() {
        let rng = &mut rand::rngs::StdRng::seed_from_u64(2322u64);
        let contract_id: ContractId = ContractId::from([1u8; 32]);
        let mut bytes = vec![0; 16 * 1024 * 1024];
        rng.fill_bytes(bytes.as_mut());
        let contract: Contract = Contract::from(bytes);

        let database = &mut Database::<OnChain>::default();
        database
            .storage::<ContractsRawCode>()
            .insert(&contract_id, contract.as_ref())
            .unwrap();

        let returned: Contract = database
            .storage::<ContractsRawCode>()
            .get(&contract_id)
            .unwrap()
            .unwrap()
            .into_owned();
        assert_eq!(returned, contract);
    }
}<|MERGE_RESOLUTION|>--- conflicted
+++ resolved
@@ -1,20 +1,9 @@
-<<<<<<< HEAD
-use crate::database::{
-    storage::DatabaseColumn,
-    Column,
-    Database,
-    Error as DatabaseError,
-    Result as DatabaseResult,
-};
+use crate::database::Database;
 use fuel_core_chain_config::{
     ContractBalance,
     ContractConfig,
     ContractStateConfig,
 };
-=======
-use crate::database::Database;
-use fuel_core_chain_config::ContractConfig;
->>>>>>> a33a100e
 use fuel_core_storage::{
     iter::IterDirection,
     tables::{
@@ -42,38 +31,34 @@
     pub fn iter_contract_state_configs(
         &self,
     ) -> impl Iterator<Item = StorageResult<ContractStateConfig>> + '_ {
-        self.iter_all::<Vec<u8>, Bytes32>(Column::ContractsState, None)
-            .map(|res| {
-                let res = res?;
-                let contract_id = Bytes32::new(res.0[0..32].try_into()?);
-                let key = Bytes32::new(res.0[32..].try_into()?);
-                let value = res.1;
+        self.iter_all::<ContractsState>(None).map(|res| {
+            let res = res?;
+            let contract_id = Bytes32::new(**res.0.contract_id());
+            let key = *res.0.state_key();
 
-                Ok(ContractStateConfig {
-                    contract_id,
-                    key,
-                    value,
-                })
+            Ok(ContractStateConfig {
+                contract_id,
+                key,
+                value: res.1,
             })
+        })
     }
 
     pub fn iter_contract_balance_configs(
         &self,
     ) -> impl Iterator<Item = StorageResult<ContractBalance>> + '_ {
-        self.iter_all::<Vec<u8>, u64>(Column::ContractsAssets, None)
-            .map(|res| {
-                let res = res?;
+        self.iter_all::<ContractsAssets>(None).map(|res| {
+            let res = res?;
 
-                let contract_id = Bytes32::new(res.0[0..32].try_into()?);
-                let asset_id = AssetId::new(res.0[32..].try_into()?);
-                let amount = res.1;
+            let contract_id = Bytes32::new(**res.0.contract_id());
+            let asset_id = *res.0.asset_id();
 
-                Ok(ContractBalance {
-                    contract_id,
-                    asset_id,
-                    amount,
-                })
+            Ok(ContractBalance {
+                contract_id,
+                asset_id,
+                amount: res.1,
             })
+        })
     }
 
     pub fn get_contract_config_by_id(
@@ -155,23 +140,15 @@
         .map(|res| res.map(|(key, balance)| (*key.asset_id(), balance)))
     }
 
-<<<<<<< HEAD
     pub fn iter_contract_configs(
         &self,
     ) -> impl Iterator<Item = StorageResult<ContractConfig>> + '_ {
-        self.iter_all::<Vec<u8>, Word>(Column::ContractsRawCode, None)
-            .map(|raw_contract_id| {
-                let raw_contract_id = raw_contract_id?;
-                let contract_id = ContractId::new(raw_contract_id.0[..32].try_into()?);
-=======
-    pub fn get_contract_config(&self) -> StorageResult<Option<Vec<ContractConfig>>> {
-        let configs = self
-            .iter_all::<ContractsRawCode>(None)
-            .map(|raw_contract_id| -> StorageResult<ContractConfig> {
+        self.iter_all::<ContractsRawCode>(None).map(
+            |raw_contract_id| -> StorageResult<ContractConfig> {
                 let contract_id = raw_contract_id?.0;
->>>>>>> a33a100e
                 self.get_contract_config_by_id(contract_id)
-            })
+            },
+        )
     }
 }
 
