use crate::database::{
    database_description::on_chain::OnChain,
    Database,
};
use fuel_core_chain_config::CoinConfig;
use fuel_core_storage::{
    blueprint::plain::Plain,
    codec::{
        postcard::Postcard,
        primitive::utxo_id_to_bytes,
        raw::Raw,
    },
    iter::IterDirection,
    not_found,
    structured_storage::TableWithBlueprint,
    tables::Coins,
    Error as StorageError,
    Mappable,
    Result as StorageResult,
    StorageAsMut,
    StorageAsRef,
    StorageInspect,
    StorageMutate,
};
use fuel_core_txpool::types::TxId;
use fuel_core_types::{
    entities::coins::coin::CompressedCoin,
    fuel_tx::{
        Address,
        UtxoId,
    },
};
use std::borrow::Cow;

// TODO: Reuse `fuel_vm::storage::double_key` macro.
pub fn owner_coin_id_key(owner: &Address, coin_id: &UtxoId) -> OwnedCoinKey {
    let mut default = [0u8; Address::LEN + TxId::LEN + 1];
    default[0..Address::LEN].copy_from_slice(owner.as_ref());
    default[Address::LEN..].copy_from_slice(utxo_id_to_bytes(coin_id).as_ref());
    default
}

/// The storage table of owned coin ids. Maps addresses to owned coins.
pub struct OwnedCoins;
/// The storage key for owned coins: `Address ++ UtxoId`
pub type OwnedCoinKey = [u8; Address::LEN + TxId::LEN + 1];

impl Mappable for OwnedCoins {
    type Key = Self::OwnedKey;
    type OwnedKey = OwnedCoinKey;
    type Value = Self::OwnedValue;
    type OwnedValue = ();
}

impl TableWithBlueprint for OwnedCoins {
    type Blueprint = Plain<Raw, Postcard>;
    type Column = fuel_core_storage::column::Column;

    fn column() -> Self::Column {
        Self::Column::OwnedCoins
    }
}

impl StorageInspect<Coins> for Database {
    type Error = StorageError;

    fn get(&self, key: &UtxoId) -> Result<Option<Cow<CompressedCoin>>, Self::Error> {
        self.data.storage::<Coins>().get(key)
    }

    fn contains_key(&self, key: &UtxoId) -> Result<bool, Self::Error> {
        self.data.storage::<Coins>().contains_key(key)
    }
}

impl StorageMutate<Coins> for Database {
    fn insert(
        &mut self,
        key: &UtxoId,
        value: &CompressedCoin,
    ) -> Result<Option<CompressedCoin>, Self::Error> {
        let coin_by_owner = owner_coin_id_key(value.owner(), key);
        // insert primary record
        let insert = self.data.storage_as_mut::<Coins>().insert(key, value)?;
        // insert secondary index by owner
        self.storage_as_mut::<OwnedCoins>()
            .insert(&coin_by_owner, &())?;
        Ok(insert)
    }

    fn remove(&mut self, key: &UtxoId) -> Result<Option<CompressedCoin>, Self::Error> {
        let coin = self.data.storage_as_mut::<Coins>().remove(key)?;

        // cleanup secondary index
        if let Some(coin) = &coin {
            let key = owner_coin_id_key(coin.owner(), key);
            self.storage_as_mut::<OwnedCoins>().remove(&key)?;
        }

        Ok(coin)
    }
}

impl Database<OnChain> {
    pub fn owned_coins_ids(
        &self,
        owner: &Address,
        start_coin: Option<UtxoId>,
        direction: Option<IterDirection>,
    ) -> impl Iterator<Item = StorageResult<UtxoId>> + '_ {
        let start_coin = start_coin.map(|b| owner_coin_id_key(owner, &b));
        self.iter_all_filtered::<OwnedCoins, _>(
            Some(*owner), start_coin.as_ref(),
            direction,
        )
        // Safety: key is always 64 bytes
        .map(|res| {
            res.map(|(key, _)| {
                UtxoId::new(
                    TxId::try_from(&key[32..64]).expect("The slice has size 32"),
                    key[64],
                )
            })
        })
    }
}

impl Database {
    pub fn coin(&self, utxo_id: &UtxoId) -> StorageResult<CompressedCoin> {
        let coin = self
            .storage_as_ref::<Coins>()
            .get(utxo_id)?
            .ok_or(not_found!(Coins))?
            .into_owned();

        Ok(coin)
    }

<<<<<<< HEAD
    pub fn iter_coin_configs(
        &self,
    ) -> impl Iterator<Item = StorageResult<CoinConfig>> + '_ {
        self.iter_all::<Vec<u8>, CompressedCoin>(Column::Coins, None)
            .map(|raw_coin| {
                let coin = raw_coin?;

                let byte_id =
                    Bytes32::new(coin.0[..32].try_into().map_err(DatabaseError::from)?);
                let output_index = coin.0[32];
=======
    pub fn get_coin_config(&self) -> StorageResult<Option<Vec<CoinConfig>>> {
        let configs = self
            .iter_all::<Coins>(None)
            .map(|raw_coin| -> StorageResult<CoinConfig> {
                let (utxo_id, coin) = raw_coin?;
>>>>>>> a33a100e

                Ok(CoinConfig {
                    tx_id: Some(*utxo_id.tx_id()),
                    output_index: Some(utxo_id.output_index()),
                    tx_pointer_block_height: Some(coin.tx_pointer().block_height()),
                    tx_pointer_tx_idx: Some(coin.tx_pointer().tx_index()),
                    maturity: Some(*coin.maturity()),
                    owner: *coin.owner(),
                    amount: *coin.amount(),
                    asset_id: *coin.asset_id(),
                })
            })
<<<<<<< HEAD
=======
            .collect::<StorageResult<Vec<CoinConfig>>>()?;

        Ok(Some(configs))
>>>>>>> a33a100e
    }
}

#[cfg(test)]
mod test {
    use super::*;

    fn generate_key(rng: &mut impl rand::Rng) -> <OwnedCoins as Mappable>::Key {
        let mut bytes = [0u8; 65];
        rng.fill(bytes.as_mut());
        bytes
    }

    fuel_core_storage::basic_storage_tests!(
        OwnedCoins,
        [0u8; 65],
        <OwnedCoins as Mappable>::Value::default(),
        <OwnedCoins as Mappable>::Value::default(),
        generate_key
    );
}<|MERGE_RESOLUTION|>--- conflicted
+++ resolved
@@ -136,24 +136,12 @@
         Ok(coin)
     }
 
-<<<<<<< HEAD
     pub fn iter_coin_configs(
         &self,
     ) -> impl Iterator<Item = StorageResult<CoinConfig>> + '_ {
-        self.iter_all::<Vec<u8>, CompressedCoin>(Column::Coins, None)
-            .map(|raw_coin| {
-                let coin = raw_coin?;
-
-                let byte_id =
-                    Bytes32::new(coin.0[..32].try_into().map_err(DatabaseError::from)?);
-                let output_index = coin.0[32];
-=======
-    pub fn get_coin_config(&self) -> StorageResult<Option<Vec<CoinConfig>>> {
-        let configs = self
-            .iter_all::<Coins>(None)
+        self.iter_all::<Coins>(None)
             .map(|raw_coin| -> StorageResult<CoinConfig> {
                 let (utxo_id, coin) = raw_coin?;
->>>>>>> a33a100e
 
                 Ok(CoinConfig {
                     tx_id: Some(*utxo_id.tx_id()),
@@ -166,12 +154,6 @@
                     asset_id: *coin.asset_id(),
                 })
             })
-<<<<<<< HEAD
-=======
-            .collect::<StorageResult<Vec<CoinConfig>>>()?;
-
-        Ok(Some(configs))
->>>>>>> a33a100e
     }
 }
 
