use std::marker::PhantomData;

use anyhow::{anyhow, bail, Context};
use fuel_core_types::{
    blockchain::primitives::DaBlockHeight,
    fuel_types::{Address, AssetId, BlockHeight, Bytes32, ContractId, Nonce},
    fuel_vm::Salt,
};
use parquet::{
    file::{
        reader::{ChunkReader, FileReader},
        serialized_reader::SerializedFileReader,
    },
    record::{Field, Row},
};

use crate::{
    config::{
        codec::{Group, GroupDecoder},
        contract_balance::ContractBalance,
        contract_state::ContractState,
    },
    CoinConfig, ContractConfig, MessageConfig,
};

pub struct ParquetBatchReader<R: ChunkReader, T> {
    data_source: SerializedFileReader<R>,
    group_index: usize,
    _data: PhantomData<T>,
}

impl<R, T> ParquetBatchReader<R, T>
where
    R: ChunkReader + 'static,
    T: TryFrom<Row, Error = anyhow::Error>,
{
<<<<<<< HEAD
    fn get_group(&self, index: usize) -> anyhow::Result<Group<T>> {
=======
    type Item = anyhow::Result<Batch<T>>;

    type IntoIter = Box<dyn Iterator<Item = anyhow::Result<Batch<T>>>>;

    fn into_iter(self) -> Self::IntoIter {
        Box::new(ParquetIterator {
            data_source: self.data_source,
            group_index: self.group_index,
            _data: PhantomData,
        })
    }
}

impl<R: ChunkReader + 'static, T: From<parquet::record::Row>> BatchGenerator<T>
    for ParquetBatchReader<R, T>
{
    fn next_batch(&mut self) -> Option<anyhow::Result<Batch<T>>> {
        if self.group_index >= self.data_source.metadata().num_row_groups() {
            return None;
        }

>>>>>>> 78e9af43
        let data = self
            .data_source
            .get_row_group(self.group_index)?
            .get_row_iter(None)?
            .map(|result| {
                result
                    .map_err(|e| anyhow!(e))
                    .and_then(|row| T::try_from(row))
            })
            .collect::<Result<Vec<_>, _>>()?;

        Ok(Group { index, data })
    }
}

impl<R, T> GroupDecoder for ParquetBatchReader<R, T>
where
    R: ChunkReader + 'static,
    T: TryFrom<Row, Error = anyhow::Error>,
{
    type GroupItem = T;
    fn next_group(&mut self) -> Option<anyhow::Result<Group<Self::GroupItem>>> {
        if self.group_index >= self.data_source.metadata().num_row_groups() {
            return None;
        }

        let group_index = self.group_index;

        let group = self.get_group(group_index);
        self.group_index += 1;

        Some(group)
    }
}

impl<R: ChunkReader + 'static, T> ParquetBatchReader<R, T> {
    pub fn new(reader: R) -> anyhow::Result<Self> {
        Ok(Self {
            data_source: SerializedFileReader::new(reader)?,
            group_index: 0,
            _data: PhantomData,
        })
    }
}

impl TryFrom<Row> for CoinConfig {
    type Error = anyhow::Error;

    fn try_from(row: Row) -> Result<Self, Self::Error> {
        let mut iter = row.get_column_iter();
        let mut next_field = || {
            iter.next()
                .map(|el| el.1)
                .ok_or_else(|| anyhow!("Expected at least one more field. Row: {row:?}"))
        };

        let tx_id = next_field()
            .and_then(decode_as_optional_bytes_32)
            .context("While decoding `tx_id`")?;

        let output_index = next_field()
            .and_then(decode_as_optional_u8)
            .context("While decoding `output_index`")?;

        let tx_pointer_block_height = next_field()
            .and_then(decode_as_optional_block_height)
            .context("While decoding `tx_pointer_block_height`")?;

        let tx_pointer_tx_idx = next_field()
            .and_then(decode_as_optional_u16)
            .context("While decoding `tx_pointer_tx_idx`")?;

        let maturity = next_field()
            .and_then(decode_as_optional_block_height)
            .context("While decoding `maturiy`")?;

        let owner = next_field()
            .and_then(decode_as_address)
            .context("While decoding `owner`")?;

        let amount = next_field()
            .and_then(decode_as_u64)
            .context("While decoding `amount`")?;

        let asset_id = next_field()
            .and_then(decode_as_asset_id)
            .context("While decoding `assert_id`")?;

        Ok(Self {
            tx_id,
            output_index,
            tx_pointer_block_height,
            tx_pointer_tx_idx,
            maturity,
            owner,
            amount,
            asset_id,
        })
    }
}

fn decode_as_bytes(field: &Field) -> anyhow::Result<&[u8]> {
    decode_as_optional_bytes(field)?.ok_or_else(|| anyhow!("Cannot be NULL"))
}

fn decode_as_optional_bytes(field: &Field) -> anyhow::Result<Option<&[u8]>> {
    let bytes = match field {
        Field::Bytes(bytes) => Some(bytes.data()),
        Field::Null => None,
        field => bail!("Unexpected field: '{field}'"),
    };
    Ok(bytes)
}

fn decode_as_optional_u8(field: &Field) -> anyhow::Result<Option<u8>> {
    let bytes = match field {
        Field::UByte(val) => Some(*val),
        Field::Null => None,
        field => bail!("Unexpected field: '{field}'"),
    };
    Ok(bytes)
}

fn decode_as_optional_u16(field: &Field) -> anyhow::Result<Option<u16>> {
    let val = match field {
        Field::UShort(val) => Some(*val),
        Field::Null => None,
        field => bail!("Unexpected field: '{field}'"),
    };
    Ok(val)
}

fn decode_as_optional_u64(field: &Field) -> anyhow::Result<Option<u64>> {
    let val = match field {
        Field::ULong(val) => Some(*val),
        Field::Null => None,
        field => bail!("Unexpected field: '{field}'"),
    };
    Ok(val)
}

fn decode_as_u64(field: &Field) -> anyhow::Result<u64> {
    decode_as_optional_u64(field)?.ok_or_else(|| anyhow!("Cannot be NULL"))
}

fn decode_as_optional_asset_id(field: &Field) -> anyhow::Result<Option<AssetId>> {
    Ok(decode_as_optional_bytes_32(field)?.map(|bytes_32| AssetId::new(*bytes_32)))
}

fn decode_as_asset_id(field: &Field) -> anyhow::Result<AssetId> {
    decode_as_optional_asset_id(field)?.ok_or_else(|| anyhow!("Cannot be NULL"))
}

fn decode_as_bytes_32(field: &Field) -> anyhow::Result<Bytes32> {
    decode_as_optional_bytes_32(field)?.ok_or_else(|| anyhow!("Cannot be NULL"))
}

fn decode_as_optional_bytes_32(field: &Field) -> anyhow::Result<Option<Bytes32>> {
    let bytes = decode_as_optional_bytes(field)?;
    bytes
        .map(|bytes| -> anyhow::Result<_> {
            let data = bytes.try_into()?;
            Ok(Bytes32::new(data))
        })
        .transpose()
}

fn decode_as_optional_block_height(field: &Field) -> anyhow::Result<Option<BlockHeight>> {
    let val = match field {
        Field::UInt(val) => Some(*val),
        Field::Null => None,
        field => bail!("Unexpected field: '{field}'"),
    };
    Ok(val.map(BlockHeight::new))
}

fn decode_as_optional_address(field: &Field) -> anyhow::Result<Option<Address>> {
    Ok(decode_as_optional_bytes_32(field)?.map(|bytes_32| Address::new(*bytes_32)))
}

fn decode_as_address(field: &Field) -> anyhow::Result<Address> {
    decode_as_optional_address(field)?.ok_or_else(|| anyhow!("Cannot be NULL"))
}

impl TryFrom<Row> for MessageConfig {
    type Error = anyhow::Error;
    fn try_from(row: Row) -> Result<Self, Self::Error> {
        let mut iter = row.get_column_iter();
        let mut next_field = || {
            iter.next()
                .map(|el| el.1)
                .ok_or_else(|| anyhow!("Expected at least one more field. Row: {row:?}"))
        };

        let sender = next_field()
            .and_then(decode_as_address)
            .context("While decoding `sender`")?;

        let recipient = next_field()
            .and_then(decode_as_address)
            .context("While decoding `recipient`")?;

        let nonce = next_field()
            .and_then(decode_as_bytes_32)
            .map(|bytes_32| Nonce::new(*bytes_32))
            .context("While decoding 'nonce'")?;

        let amount = next_field()
            .and_then(decode_as_u64)
            .context("While decoding `amount`")?;

        let data = next_field()
            .and_then(decode_as_bytes)
            .context("While decoding `data`")?
            .to_vec();

        let da_height = next_field()
            .and_then(decode_as_u64)
            .map(DaBlockHeight)
            .context("While decoding `amount`")?;

        Ok(Self {
            sender,
            recipient,
            nonce,
            amount,
            data,
            da_height,
        })
    }
}

impl TryFrom<Row> for ContractState {
    type Error = anyhow::Error;
    fn try_from(row: Row) -> Result<Self, Self::Error> {
        let mut iter = row.get_column_iter();
        let mut next_field = || {
            iter.next()
                .map(|el| el.1)
                .ok_or_else(|| anyhow!("Expected at least one more field. Row: {row:?}"))
        };

        let contract_id = next_field()
            .and_then(decode_as_bytes_32)
            .context("While decoding `contract_id`")?;

        let key = next_field()
            .and_then(decode_as_bytes_32)
            .context("While decoding `key`")?;

        let value = next_field()
            .and_then(decode_as_bytes_32)
            .context("While decoding `value`")?;

        Ok(Self {
            contract_id,
            key,
            value,
        })
    }
}

impl TryFrom<Row> for ContractBalance {
    type Error = anyhow::Error;
    fn try_from(row: Row) -> Result<Self, Self::Error> {
        let mut iter = row.get_column_iter();
        let mut next_field = || {
            iter.next()
                .map(|el| el.1)
                .ok_or_else(|| anyhow!("Expected at least one more field. Row: {row:?}"))
        };

        let contract_id = next_field()
            .and_then(decode_as_bytes_32)
            .context("While decoding `contract_id`")?;

        let asset_id = next_field()
            .and_then(decode_as_bytes_32)
            .map(|bytes_32| AssetId::new(*bytes_32))
            .context("While decoding `contract_id`")?;

        let amount = next_field()
            .and_then(decode_as_u64)
            .context("While decoding `amount`")?;

        Ok(Self {
            contract_id,
            asset_id,
            amount,
        })
    }
}

impl TryFrom<Row> for ContractConfig {
    type Error = anyhow::Error;
    fn try_from(row: Row) -> Result<Self, Self::Error> {
        let mut iter = row.get_column_iter();
        let mut next_field = || {
            iter.next()
                .map(|el| el.1)
                .ok_or_else(|| anyhow!("Expected at least one more field. Row: {row:?}"))
        };

        let contract_id = next_field()
            .and_then(decode_as_bytes_32)
            .map(|bytes_32| ContractId::new(*bytes_32))
            .context("While decoding `contract_id`")?;

        let code = next_field()
            .and_then(decode_as_bytes)
            .context("While decoding `code`")?
            .to_vec();

        let salt = next_field()
            .and_then(decode_as_bytes_32)
            .map(|bytes_32| Salt::new(*bytes_32))
            .context("While decoding `salt`")?;

        let tx_id = next_field()
            .and_then(decode_as_optional_bytes_32)
            .context("While decoding `tx_id`")?;

        let output_index = next_field()
            .and_then(decode_as_optional_u8)
            .context("While decoding `output_index`")?;

        let tx_pointer_block_height = next_field()
            .and_then(decode_as_optional_block_height)
            .context("While decoding `tx_pointer_block_height`")?;

        let tx_pointer_tx_idx = next_field()
            .and_then(decode_as_optional_u16)
            .context("While decoding `tx_pointer_tx_idx`")?;

        Ok(Self {
            contract_id,
            code,
            salt,
            tx_id,
            output_index,
            tx_pointer_block_height,
            tx_pointer_tx_idx,
            state: None,
            balances: None,
        })
    }
}<|MERGE_RESOLUTION|>--- conflicted
+++ resolved
@@ -16,7 +16,7 @@
 
 use crate::{
     config::{
-        codec::{Group, GroupDecoder},
+        codec::{Group, GroupDecoder, GroupResult},
         contract_balance::ContractBalance,
         contract_state::ContractState,
     },
@@ -34,31 +34,7 @@
     R: ChunkReader + 'static,
     T: TryFrom<Row, Error = anyhow::Error>,
 {
-<<<<<<< HEAD
     fn get_group(&self, index: usize) -> anyhow::Result<Group<T>> {
-=======
-    type Item = anyhow::Result<Batch<T>>;
-
-    type IntoIter = Box<dyn Iterator<Item = anyhow::Result<Batch<T>>>>;
-
-    fn into_iter(self) -> Self::IntoIter {
-        Box::new(ParquetIterator {
-            data_source: self.data_source,
-            group_index: self.group_index,
-            _data: PhantomData,
-        })
-    }
-}
-
-impl<R: ChunkReader + 'static, T: From<parquet::record::Row>> BatchGenerator<T>
-    for ParquetBatchReader<R, T>
-{
-    fn next_batch(&mut self) -> Option<anyhow::Result<Batch<T>>> {
-        if self.group_index >= self.data_source.metadata().num_row_groups() {
-            return None;
-        }
-
->>>>>>> 78e9af43
         let data = self
             .data_source
             .get_row_group(self.group_index)?
@@ -92,6 +68,11 @@
 
         Some(group)
     }
+
+    fn nth_group(&mut self, n: usize) -> Option<GroupResult<Self::GroupItem>> {
+        self.group_index = n;
+        self.next_group()
+    }
 }
 
 impl<R: ChunkReader + 'static, T> ParquetBatchReader<R, T> {
