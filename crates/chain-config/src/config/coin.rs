use crate::GenesisCommitment;
use fuel_core_storage::MerkleRoot;
use fuel_core_types::{
    entities::coins::coin::CompressedCoin,
    fuel_crypto::Hasher,
    fuel_tx::{
        TxPointer,
        UtxoId,
    },
    fuel_types::{
        Address,
        AssetId,
        BlockHeight,
        Bytes32,
    },
};
use serde::{
    Deserialize,
    Serialize,
};

<<<<<<< HEAD
#[derive(Clone, Debug, Deserialize, Serialize, Eq, PartialEq, Default)]
=======
#[skip_serializing_none]
#[serde_as]
#[derive(Default, Clone, Debug, Deserialize, Serialize, Eq, PartialEq)]
>>>>>>> 8cee77aa
pub struct CoinConfig {
    /// auto-generated if None
    pub tx_id: Option<Bytes32>,
    pub output_index: Option<u8>,
    /// used if coin is forked from another chain to preserve id & tx_pointer
    pub tx_pointer_block_height: Option<BlockHeight>,
    /// used if coin is forked from another chain to preserve id & tx_pointer
    /// The index of the originating tx within `tx_pointer_block_height`
    pub tx_pointer_tx_idx: Option<u16>,
    pub maturity: Option<BlockHeight>,
    pub owner: Address,
    pub amount: u64,
    pub asset_id: AssetId,
}

impl CoinConfig {
    // TODO: Remove https://github.com/FuelLabs/fuel-core/issues/1668
    pub fn utxo_id(&self) -> Option<UtxoId> {
        match (self.tx_id, self.output_index) {
            (Some(tx_id), Some(output_index)) => Some(UtxoId::new(tx_id, output_index)),
            _ => None,
        }
    }

    // TODO: Remove https://github.com/FuelLabs/fuel-core/issues/1668
    pub fn tx_pointer(&self) -> TxPointer {
        match (self.tx_pointer_block_height, self.tx_pointer_tx_idx) {
            (Some(block_height), Some(tx_idx)) => TxPointer::new(block_height, tx_idx),
            _ => TxPointer::default(),
        }
    }
}

#[cfg(all(test, feature = "random", feature = "std"))]
impl crate::Randomize for CoinConfig {
    fn randomize(mut rng: impl ::rand::Rng) -> Self {
        Self {
            tx_id: rng
                .gen::<bool>()
                .then(|| super::random_bytes_32(&mut rng).into()),
            output_index: rng.gen::<bool>().then(|| rng.gen()),
            tx_pointer_block_height: rng
                .gen::<bool>()
                .then(|| BlockHeight::new(rng.gen())),
            tx_pointer_tx_idx: rng.gen::<bool>().then(|| rng.gen()),
            maturity: rng.gen::<bool>().then(|| BlockHeight::new(rng.gen())),
            owner: Address::new(super::random_bytes_32(&mut rng)),
            amount: rng.gen(),
            asset_id: AssetId::new(super::random_bytes_32(rng)),
        }
    }
}

impl GenesisCommitment for CompressedCoin {
    fn root(&self) -> anyhow::Result<MerkleRoot> {
        let owner = self.owner();
        let amount = self.amount();
        let asset_id = self.asset_id();
        let maturity = self.maturity();
        let tx_pointer = self.tx_pointer();

        let coin_hash = *Hasher::default()
            .chain(owner)
            .chain(amount.to_be_bytes())
            .chain(asset_id)
            .chain((*maturity).to_be_bytes())
            .chain(tx_pointer.block_height().to_be_bytes())
            .chain(tx_pointer.tx_index().to_be_bytes())
            .finalize();

        Ok(coin_hash)
    }
}<|MERGE_RESOLUTION|>--- conflicted
+++ resolved
@@ -19,13 +19,7 @@
     Serialize,
 };
 
-<<<<<<< HEAD
-#[derive(Clone, Debug, Deserialize, Serialize, Eq, PartialEq, Default)]
-=======
-#[skip_serializing_none]
-#[serde_as]
-#[derive(Default, Clone, Debug, Deserialize, Serialize, Eq, PartialEq)]
->>>>>>> 8cee77aa
+#[derive(Default, Clone, Debug, Deserialize, Serialize, Eq, PartialEq, Default)]
 pub struct CoinConfig {
     /// auto-generated if None
     pub tx_id: Option<Bytes32>,
