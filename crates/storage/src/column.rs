--- conflicted
+++ resolved
@@ -63,17 +63,7 @@
     /// The column id of metadata about the blockchain
     Metadata = 17,
     /// See [`SealedBlockConsensus`](crate::tables::SealedBlockConsensus)
-<<<<<<< HEAD
-    FuelBlockConsensus = 18,
-
-    // Below are not required tables. They are used for API and may be removed or moved to another place in the future.
-    /// The column of the table that stores `true` if `owner` owns `Coin` with `coin_id`
-    OwnedCoins = 19,
-    /// The column of the table that stores `true` if `owner` owns `Message` with `message_id`
-    OwnedMessageIds = 20,
-=======
     FuelBlockConsensus = 19,
->>>>>>> f6b804ee
 }
 
 impl Column {
